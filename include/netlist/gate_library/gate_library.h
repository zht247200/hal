//  MIT License
//
//  Copyright (c) 2019 Ruhr-University Bochum, Germany, Chair for Embedded Security. All Rights reserved.
//  Copyright (c) 2019 Marc Fyrbiak, Sebastian Wallat, Max Hoffmann ("ORIGINAL AUTHORS"). All rights reserved.
//
//  Permission is hereby granted, free of charge, to any person obtaining a copy
//  of this software and associated documentation files (the "Software"), to deal
//  in the Software without restriction, including without limitation the rights
//  to use, copy, modify, merge, publish, distribute, sublicense, and/or sell
//  copies of the Software, and to permit persons to whom the Software is
//  furnished to do so, subject to the following conditions:
//
//  The above copyright notice and this permission notice shall be included in all
//  copies or substantial portions of the Software.
//
//  THE SOFTWARE IS PROVIDED "AS IS", WITHOUT WARRANTY OF ANY KIND, EXPRESS OR
//  IMPLIED, INCLUDING BUT NOT LIMITED TO THE WARRANTIES OF MERCHANTABILITY,
//  FITNESS FOR A PARTICULAR PURPOSE AND NONINFRINGEMENT. IN NO EVENT SHALL THE
//  AUTHORS OR COPYRIGHT HOLDERS BE LIABLE FOR ANY CLAIM, DAMAGES OR OTHER
//  LIABILITY, WHETHER IN AN ACTION OF CONTRACT, TORT OR OTHERWISE, ARISING FROM,
//  OUT OF OR IN CONNECTION WITH THE SOFTWARE OR THE USE OR OTHER DEALINGS IN THE
//  SOFTWARE.

#include "pragma_once.h"
#ifndef __HAL_GATE_LIBRARY_H__
#define __HAL_GATE_LIBRARY_H__

#include "def.h"
#include "gate_type.h"

#include <map>
#include <set>
#include <string>
#include <vector>

/**
 * @ingroup netlist
 */
class NETLIST_API gate_library
{
public:
    /**
     * Constructor.
     *
	 * @param[in] name - Name of the gate library.
	 */
    gate_library(const std::string& name);

    ~gate_library() = default;

    /**
     * Returns the library name.
     *
     * @returns The library's name.
     */
    std::string get_name() const;

    void add_gate_type(const gate_type& gt);

    const gate_type& get_gate_type(std::string name);

    /**
     * Get all gate types of the library.
     *
     * @returns vector of all gate types.
     */
    std::vector<const gate_type> get_gate_types();

    /**
     * Get all global vcc gate types of the library.
     *
     * @returns vector of all global vcc gate types.
     */
    std::vector<const gate_type> get_global_vcc_gate_types();

    /**
     * Get all global gnd gate types of the library.
     *
     * @returns vector of all global gnd gate types.
     */
    std::vector<const gate_type> get_global_gnd_gate_types();

    /**
     * Get all input pin types of the library.
     *
     * @returns pointer to set of input pin types.
     */
    std::set<std::string>* get_input_pin_types();

    /**
     * Get all output pin types of the library.
     *
     * @returns pointer to set of output pin types.
     */
    std::set<std::string>* get_output_pin_types();

    /**
     * Get all inout pin types of the library.
     *
     * @returns pointer to set of inout pin types.
     */
    std::set<std::string>* get_inout_pin_types();

    /**
     * Get all input pin types for all gate types of the library.
     *
     * @returns pointer to map of gate type to input pin types.
     */
    std::map<std::string, std::vector<std::string>>* get_gate_type_map_to_input_pin_types();

    /**
     * Get all output pin types for all gate types of the library.
     *
     * @returns pointer to map of gate type to output pin types.
     */
    std::map<std::string, std::vector<std::string>>* get_gate_type_map_to_output_pin_types();

    /**
     * Get all inout pin types for all gate types of the library.
     *
     * @returns pointer to map of gate type to inout pin types.
     */
    std::map<std::string, std::vector<std::string>>* get_gate_type_map_to_inout_pin_types();

    /**
     * Get the VHDL includes of the library.
     *
     * @returns VHDL includes to use by serializer.
     */
    std::vector<std::string>* get_vhdl_includes();

private:
    std::string m_name;

<<<<<<< HEAD
    std::map<std::string, gate_type> m_gate_type_map;
    std::set<gate_type*> m_global_vcc_gate_types;
    std::set<gate_type*> m_global_gnd_gate_types;
=======
    std::map<std::string, const gate_type> m_gate_types;
    std::set<const gate_type*> m_global_vcc_gate_types;
    std::set<const gate_type*> m_global_gnd_gate_types;
>>>>>>> 37554e39

    std::set<std::string> m_gate_type;

    std::set<std::string> m_global_vcc_gate_type;

    std::set<std::string> m_global_gnd_gate_type;

    std::set<std::string> m_input_pin_type;

    std::set<std::string> m_output_pin_type;

    std::set<std::string> m_inout_pin_type;

    std::map<std::string, std::vector<std::string>> m_gate_type_to_input_pin_types;

    std::map<std::string, std::vector<std::string>> m_gate_type_to_output_pin_types;

    std::map<std::string, std::vector<std::string>> m_gate_type_to_inout_pin_types;

    std::vector<std::string> m_vhdl_includes;
};

#endif<|MERGE_RESOLUTION|>--- conflicted
+++ resolved
@@ -132,15 +132,9 @@
 private:
     std::string m_name;
 
-<<<<<<< HEAD
-    std::map<std::string, gate_type> m_gate_type_map;
-    std::set<gate_type*> m_global_vcc_gate_types;
-    std::set<gate_type*> m_global_gnd_gate_types;
-=======
     std::map<std::string, const gate_type> m_gate_types;
     std::set<const gate_type*> m_global_vcc_gate_types;
     std::set<const gate_type*> m_global_gnd_gate_types;
->>>>>>> 37554e39
 
     std::set<std::string> m_gate_type;
 
