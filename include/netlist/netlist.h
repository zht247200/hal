--- conflicted
+++ resolved
@@ -235,11 +235,7 @@
      * @param[in] y - The y-coordinate of the gate.
      * @returns The new gate on success, nullptr on error.
      */
-<<<<<<< HEAD
-    std::shared_ptr<gate> create_gate(const u32 id, const std::string& gate_type, const std::string& name = "", float x = -1, float y = -1);
-=======
-    std::shared_ptr<gate> create_gate(const u32 id, std::shared_ptr<const gate_type> gt, const std::string& name = "");
->>>>>>> ddc8bf8e
+    std::shared_ptr<gate> create_gate(const u32 id, std::shared_ptr<const gate_type> gt, const std::string& name = "", float x = -1, float y = -1);
 
     /**
      * Creates and adds a new gate to the netlist.<br>
@@ -251,11 +247,7 @@
      * @param[in] y - The y-coordinate of the gate.
      * @returns The new gate on success, nullptr on error.
      */
-<<<<<<< HEAD
-    std::shared_ptr<gate> create_gate(const std::string& gate_type, const std::string& name = "", float x = -1, float y = -1);
-=======
-    std::shared_ptr<gate> create_gate(std::shared_ptr<const gate_type> gt, const std::string& name = "");
->>>>>>> ddc8bf8e
+    std::shared_ptr<gate> create_gate(std::shared_ptr<const gate_type> gt, const std::string& name = "", float x = -1, float y = -1);
 
     /**
      * Removes a gate from the netlist.
