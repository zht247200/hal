//  MIT License
//
//  Copyright (c) 2019 Ruhr-University Bochum, Germany, Chair for Embedded Security. All Rights reserved.
//  Copyright (c) 2019 Marc Fyrbiak, Sebastian Wallat, Max Hoffmann ("ORIGINAL AUTHORS"). All rights reserved.
//
//  Permission is hereby granted, free of charge, to any person obtaining a copy
//  of this software and associated documentation files (the "Software"), to deal
//  in the Software without restriction, including without limitation the rights
//  to use, copy, modify, merge, publish, distribute, sublicense, and/or sell
//  copies of the Software, and to permit persons to whom the Software is
//  furnished to do so, subject to the following conditions:
//
//  The above copyright notice and this permission notice shall be included in all
//  copies or substantial portions of the Software.
//
//  THE SOFTWARE IS PROVIDED "AS IS", WITHOUT WARRANTY OF ANY KIND, EXPRESS OR
//  IMPLIED, INCLUDING BUT NOT LIMITED TO THE WARRANTIES OF MERCHANTABILITY,
//  FITNESS FOR A PARTICULAR PURPOSE AND NONINFRINGEMENT. IN NO EVENT SHALL THE
//  AUTHORS OR COPYRIGHT HOLDERS BE LIABLE FOR ANY CLAIM, DAMAGES OR OTHER
//  LIABILITY, WHETHER IN AN ACTION OF CONTRACT, TORT OR OTHERWISE, ARISING FROM,
//  OUT OF OR IN CONNECTION WITH THE SOFTWARE OR THE USE OR OTHER DEALINGS IN THE
//  SOFTWARE.

#include "pragma_once.h"
#ifndef __HAL_GATE_H__
#define __HAL_GATE_H__

#include "def.h"

#include "netlist/boolean_function.h"
#include "netlist/data_container.h"
#include "netlist/endpoint.h"
#include "netlist/gate_library/gate_type/gate_type.h"
#include "netlist/netlist_constants.h"

#include <map>
#include <memory>
#include <set>
#include <unordered_map>
#include <vector>

/* forward declaration */
class netlist;
class net;
class module;
struct endpoint;

/**
 *  Graph gate data structure for hardware netlists
 *
 * @ingroup netlist
 */
class NETLIST_API gate : public data_container, public std::enable_shared_from_this<gate>
{
    friend class netlist_internal_manager;

public:
    /**
     * Gets the unique id of the gate.
     *
     * @returns The gate's id.
     */
    u32 get_id() const;

    /**
     * Gets the parent netlist of the gate.
     *
     * @returns The netlist.
     */
    std::shared_ptr<netlist> get_netlist() const;

    /**
     * Gets the gate's name.
     *
     * @returns The name.
     */
    std::string get_name() const;

    /**
     * Sets the gate's name.
     *
     * @param[in] name - The new name.
     */
    void set_name(const std::string& name);

    /**
     * Gets the type of the gate.
     *
     * @returns The gate's type.
     */
    std::shared_ptr<const gate_type> get_type() const;

    /**
     * Gets the physical location x-coordinate of the gate in the layout.
     *
     * @returns The gate's x-coordinate.
     */
    float get_location_x() const;

    /**
     * Gets the physical location y-coordinate of the gate in the layout.
     *
     * @returns The gate's y-coordinate.
     */
    float get_location_y() const;

    /**
     * Gets the physical location of the gate in the layout.
     *
     * @returns A pair <x-coordinate, y-coordinate>.
     */
    std::pair<float, float> get_location() const;

    /**
     * Checks whether the gate's location in the layout is available.
     *
     * @returns Whether valid location data is available.
     */
    bool has_location() const;

    /**
     * Sets the physical location x-coordinate of the gate in the layout.
     * Only positive values are valid, negative values will be regarded as no location assigned.
     *
     * @param[in] x - The gate's x-coordinate.
     */
    void set_location_x(float x);

    /**
     * Sets the physical location y-coordinate of the gate in the layout.
     * Only positive values are valid, negative values will be regarded as no location assigned.
     *
     * @param[in] y - The gate's y-coordinate.
     */
    void set_location_y(float y);

    /**
     * Sets the physical location of the gate in the layout.
     *
     * @param[in] location - A pair <x-coordinate, y-coordinate>.
     */
    void set_location(const std::pair<float, float>& location);

    /**
     * Gets the module this gate is contained in.
     *
     * @returns The owning module.
     */
    std::shared_ptr<module> get_module() const;

    /**
     * Get the boolean function associated with a specific name.
     * This name can for example be an output pin of the gate or a defined functionality like "RESET".
     *
     * @param[in] name - The function name.
     *                   If name is empty, the function of the first output pin is returned.
     *                   If there is no function for the given name, the constant 'X' is returned.
     * @returns The boolean function.
     */
    boolean_function get_boolean_function(const std::string& name = "") const;

    /**
     * Get all boolean functions associated with this gate.
     *
     * @param[in] only_custom_functions - if true, this returns only the functions which were set via set_boolean_function
     * @returns A map from function name to function.
     */
    std::unordered_map<std::string, boolean_function> get_boolean_functions(bool only_custom_functions = false) const;

    /**
     * Set the boolean function with a specific name only for this gate.
     *
     * @param[in] name - The function name, usually an output port.
     * @param[in] func - The function.
     */
    void set_boolean_function(const std::string& name, const boolean_function& func);

    /**
     * Mark this gate as a global vcc gate.
     *
     * @returns True on success.
     */
    bool mark_vcc_gate();

    /**
     * Mark this gate as a global gnd gate.
     *
     * @returns True on success.
     */
    bool mark_gnd_gate();

    /**
     * Unmark this gate as a global vcc gate.
     *
     * @returns True on success.
     */
    bool unmark_vcc_gate();

    /**
     * Unmark this gate as a global gnd gate.
     *
     * @returns True on success.
     */
    bool unmark_gnd_gate();

    /**
     * Checks whether this gate is a global vcc gate.
     *
     * @returns True if the gate is a global vcc gate.
     */
    bool is_vcc_gate() const;

    /**
     * Checks whether this gate is a global gnd gate.
     *
     * @returns True if the gate is a global gnd gate.
     */
    bool is_gnd_gate() const;

    /*
     *      pin specific functions
     */

    /**
     * Get all input pin types of the gate.
     *
     * @returns A vector of input pin types.
     */
    std::vector<std::string> get_input_pins() const;

    /**
     * Get all output pin types of the gate.
     *
     * @returns A vector of output pin types.
     */
    std::vector<std::string> get_output_pins() const;

    /**
     * Get all fan-in nets, i.e. all nets that are connected to one of the input pins.
     *
     * @returns A set of all connected input nets.
     */
    std::set<std::shared_ptr<net>> get_fan_in_nets() const;

    /**
     * Get the fan-in net which is connected to a specific input pin.
     *
     * @param[in] pin_type - The input pin type.
     * @returns The connected input net.
     */
    std::shared_ptr<net> get_fan_in_net(const std::string& pin_type) const;

    /**
     * Get all fan-out nets, i.e. all nets that are connected to one of the output pins.
     *
     * @returns A set of all connected output nets.
     */
    std::set<std::shared_ptr<net>> get_fan_out_nets() const;

    /**
     * Get the fan-out net which is connected to a specific output pin.
     *
     * @param[in] pin_type - The output pin type.
     * @returns The connected output net.
     */
    std::shared_ptr<net> get_fan_out_net(const std::string& pin_type) const;

    /**
     * Get all unique predecessors of a gate filterable by the gate's input pin and a specific gate type.
     *
     * @param[in] this_pin_type_filter - The filter for the input pin type of the this gate. DONT_CARE for no filtering.
     * @param[in] pred_pin_type_filter - The filter for the output pin type of the predecessor gate. DONT_CARE for no filtering.
     * @param[in] gate_type_filter - The filter for target gate types. DONT_CARE for no filtering.
     * @returns A set of unique predecessor endpoints.
     */
    std::set<endpoint>
        get_unique_predecessors(const std::string& this_pin_type_filter = DONT_CARE, const std::string& pred_pin_type_filter = DONT_CARE, const std::string& gate_type_filter = DONT_CARE) const;

    /**
     * Get all direct predecessors of a gate filterable by the gate's input pin and a specific gate type.
     *
     * @param[in] this_pin_type_filter - The filter for the input pin type of the this gate. DONT_CARE for no filtering.
     * @param[in] pred_pin_type_filter - The filter for the output pin type of the predecessor gate. DONT_CARE for no filtering.
     * @param[in] gate_type_filter - The filter for target gate types. DONT_CARE for no filtering.
     * @returns A vector of predecessor endpoints.
     */
    std::vector<endpoint>
        get_predecessors(const std::string& this_pin_type_filter = DONT_CARE, const std::string& pred_pin_type_filter = DONT_CARE, const std::string& gate_type_filter = DONT_CARE) const;

    /**
     * Get the direct predecessor of a gate connected to a specific input pin and filterable by a specific gate type.
     *
     * @param[in] this_pin_type_filter - The input pin type of the this gate. DONT_CARE for no filtering.
     * @param[in] pred_pin_type_filter - The filter for the output pin type of the predecessor gate. DONT_CARE for no filtering.
     * @param[in] gate_type_filter - The filter for target gate types. DONT_CARE for no filtering.
     * @returns The predecessor endpoint.
     */
    endpoint get_predecessor(const std::string& this_pin_type_filter, const std::string& pred_pin_type_filter = DONT_CARE, const std::string& gate_type_filter = DONT_CARE) const;

    /**
     * Get all direct unique successors of a gate filterable by the gate's output pin and a specific gate type.
     *
     * @param[in] this_pin_type_filter - The output pin type of the this gate. DONT_CARE for no filtering.
     * @param[in] suc_pin_type_filter - The filter for the input pin type of the successor gate. DONT_CARE for no filtering.
     * @param[in] gate_type_filter - The filter for target gate types. DONT_CARE for no filtering.
     * @returns A set of unique successor endpoints.
     */
    std::set<endpoint>
        get_unique_successors(const std::string& this_pin_type_filter = DONT_CARE, const std::string& suc_pin_type_filter = DONT_CARE, const std::string& gate_type_filter = DONT_CARE) const;

    /**
     * Get all direct successors of a gate filterable by the gate's output pin and a specific gate type.
     *
     * @param[in] this_pin_type_filter - The output pin type of the this gate. DONT_CARE for no filtering.
     * @param[in] suc_pin_type_filter - The filter for the input pin type of the successor gate. DONT_CARE for no filtering.
     * @param[in] gate_type_filter - The filter for target gate types. DONT_CARE for no filtering.
     * @returns A vector of successor endpoints.
     */
    std::vector<endpoint>
        get_successors(const std::string& this_pin_type_filter = DONT_CARE, const std::string& suc_pin_type_filter = DONT_CARE, const std::string& gate_type_filter = DONT_CARE) const;

private:
<<<<<<< HEAD
    gate(std::shared_ptr<netlist> const g, u32 id, const std::string& gate_type, const std::string& name, float x, float y);
=======
    /**
     * Constructs a new gate and initializes it with the parameter fields.<br>
     *
     * @param[in] g - The parent netlist.
     * @param[in] id - A unique id.
     * @param[in] gate_type - The gate type.
     * @param[in] name - A name for the gate.
     */
    gate(std::shared_ptr<netlist> const g, const u32 id, std::shared_ptr<const gate_type> gt, const std::string& name = "");
>>>>>>> ddc8bf8e

    gate(const gate&) = delete;               //disable copy-constructor
    gate& operator=(const gate&) = delete;    //disable copy-assignment

    boolean_function get_lut_function() const;

    /* pointer to corresponding netlist parent */
    std::shared_ptr<netlist> m_netlist;

    /* id of the gate */
    u32 m_id;

    /* name of the gate */
    std::string m_name;

    /* type of the gate */
    std::shared_ptr<const gate_type> m_type;

    /* location */
    float m_x;
    float m_y;

    /* owning module */
    std::shared_ptr<module> m_module;

    /* connected nets */
    std::map<std::string, std::shared_ptr<net>> m_in_nets;
    std::map<std::string, std::shared_ptr<net>> m_out_nets;

    /* dedicated functions */
    std::map<std::string, boolean_function> m_functions;
};

#endif /* __HAL_GATE_H__ */<|MERGE_RESOLUTION|>--- conflicted
+++ resolved
@@ -320,19 +320,7 @@
         get_successors(const std::string& this_pin_type_filter = DONT_CARE, const std::string& suc_pin_type_filter = DONT_CARE, const std::string& gate_type_filter = DONT_CARE) const;
 
 private:
-<<<<<<< HEAD
-    gate(std::shared_ptr<netlist> const g, u32 id, const std::string& gate_type, const std::string& name, float x, float y);
-=======
-    /**
-     * Constructs a new gate and initializes it with the parameter fields.<br>
-     *
-     * @param[in] g - The parent netlist.
-     * @param[in] id - A unique id.
-     * @param[in] gate_type - The gate type.
-     * @param[in] name - A name for the gate.
-     */
-    gate(std::shared_ptr<netlist> const g, const u32 id, std::shared_ptr<const gate_type> gt, const std::string& name = "");
->>>>>>> ddc8bf8e
+    gate(std::shared_ptr<netlist> const g, u32 id, std::shared_ptr<const gate_type> gt, const std::string& name, float x, float y);
 
     gate(const gate&) = delete;               //disable copy-constructor
     gate& operator=(const gate&) = delete;    //disable copy-assignment
