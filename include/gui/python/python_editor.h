--- conflicted
+++ resolved
@@ -172,18 +172,14 @@
     QString m_toggle_minimap_icon_path;
 
     QTabWidget* m_tab_widget;
-<<<<<<< HEAD
-    u32 m_new_file_counter;
 
     QFileSystemWatcher* m_file_watcher;
     QMap<QString, python_code_editor*>* m_path_editor_map;
 
     file_modified_bar* m_file_modified_bar; 
-=======
     int m_new_file_counter;
 
     long m_last_click_time;
->>>>>>> 9e244bcb
 };
 
 #endif    // PYTHON_WIDGET_H