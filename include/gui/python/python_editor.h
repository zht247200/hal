--- conflicted
+++ resolved
@@ -133,15 +133,13 @@
     void handle_text_changed();
     void handle_searchbar_text_edited(const QString &text);
     void handle_current_tab_changed(int index);
-<<<<<<< HEAD
     void handle_tab_file_changed(QString path);
 
     void handle_base_file_modified_reload();
     void handle_base_file_modified_ignore();
     void handle_base_file_modified_ok();
-=======
+
     void handle_hal_saved();
->>>>>>> 5ee47201
 
 private:
     QVBoxLayout* m_layout;
@@ -178,9 +176,10 @@
     QTabWidget* m_tab_widget;
 
     QFileSystemWatcher* m_file_watcher;
-    QMap<QString, python_code_editor*>* m_path_editor_map;
+    QMap<QString, python_code_editor*> m_path_editor_map;
 
     file_modified_bar* m_file_modified_bar; 
+
     int m_new_file_counter;
 
     long m_last_click_time;
