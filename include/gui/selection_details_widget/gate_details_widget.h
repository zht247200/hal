--- conflicted
+++ resolved
@@ -38,6 +38,7 @@
 class QTreeWidget;
 class QTreeWidgetItem;
 class QVBoxLayout;
+class QHBoxLayout;
 class QScrollArea;
 class QModelIndex;
 class graph_navigation_widget;
@@ -81,10 +82,11 @@
     void handle_net_src_changed(std::shared_ptr<net> net);
     void handle_net_dst_added(std::shared_ptr<net> net, const u32 dst_gate_id);
     void handle_net_dst_removed(std::shared_ptr<net> net, const u32 dst_gate_id);
-    
+
 
 private:
     QVBoxLayout* m_content_layout;
+    QHBoxLayout* m_tree_row_layout;
 
     QTableWidget* m_general_table;
     QTableWidgetItem* m_name_item;
@@ -111,14 +113,8 @@
     u32 m_current_id;
 
     u64 m_last_click_time;
-<<<<<<< HEAD
-
-    // store pointer to Quine-McCluskey plugin (to display minimized Boolean function)
-    std::shared_ptr<plugin_quine_mccluskey> m_qmc;
 
     graph_navigation_widget* m_navigation_table;
-=======
->>>>>>> ddc8bf8e
 };
 
 #endif /* __HAL_GATE_DETAILS_WIDGET_H__ */