//  MIT License
//
//  Copyright (c) 2019 Ruhr-University Bochum, Germany, Chair for Embedded Security. All Rights reserved.
//  Copyright (c) 2019 Marc Fyrbiak, Sebastian Wallat, Max Hoffmann ("ORIGINAL AUTHORS"). All rights reserved.
//
//  Permission is hereby granted, free of charge, to any person obtaining a copy
//  of this software and associated documentation files (the "Software"), to deal
//  in the Software without restriction, including without limitation the rights
//  to use, copy, modify, merge, publish, distribute, sublicense, and/or sell
//  copies of the Software, and to permit persons to whom the Software is
//  furnished to do so, subject to the following conditions:
//
//  The above copyright notice and this permission notice shall be included in all
//  copies or substantial portions of the Software.
//
//  THE SOFTWARE IS PROVIDED "AS IS", WITHOUT WARRANTY OF ANY KIND, EXPRESS OR
//  IMPLIED, INCLUDING BUT NOT LIMITED TO THE WARRANTIES OF MERCHANTABILITY,
//  FITNESS FOR A PARTICULAR PURPOSE AND NONINFRINGEMENT. IN NO EVENT SHALL THE
//  AUTHORS OR COPYRIGHT HOLDERS BE LIABLE FOR ANY CLAIM, DAMAGES OR OTHER
//  LIABILITY, WHETHER IN AN ACTION OF CONTRACT, TORT OR OTHERWISE, ARISING FROM,
//  OUT OF OR IN CONNECTION WITH THE SOFTWARE OR THE USE OR OTHER DEALINGS IN THE
//  SOFTWARE.

#ifndef GRAPH_WIDGET_H
#define GRAPH_WIDGET_H

#include "def.h"

#include "gui/content_widget/content_widget.h"
#include "gui/graph_widget/contexts/graph_context_subscriber.h"

class dialog_overlay;
class cone_layouter;
class graph_context;
class graph_graphics_view;
class graph_layout_progress_widget;
class graph_layout_spinner_widget;
class graph_navigation_widget;

class graph_widget : public content_widget, public graph_context_subscriber
{
    Q_OBJECT

public:
    graph_widget(QWidget* parent = nullptr);

    virtual void setup_toolbar(toolbar* toolbar) override;

    virtual void handle_scene_available() override;
    virtual void handle_scene_unavailable() override;
    virtual void handle_context_about_to_be_deleted() override;

    virtual void handle_status_update(const int percent) override;
    virtual void handle_status_update(const QString& message) override;

protected:
    void keyPressEvent(QKeyEvent* event) override;

private Q_SLOTS:
    void handle_navigation_jump_requested(const u32 from_gate, const u32 via_net, const u32 to_gate);
    void handle_module_double_clicked(const u32 id);
    void reset_focus();

private:
    static bool s_animate_jumps;

    void handle_navigation_left_request();
    void handle_navigation_right_request();
    void handle_navigation_up_request();
    void handle_navigation_down_request();

    void handle_module_up_request();
    void handle_module_down_requested(const u32 id);

    void handle_previous_context_requested();

    void debug_module_one();
    void debug_create_context();
    void debug_change_context();

    void change_context(graph_context* const context);

<<<<<<< HEAD
=======
    void handle_updating_scene();
    //void handle_scene_available();

    void ensure_gate_visible(const u32 gate);

>>>>>>> 390ac7e6
    graph_graphics_view* m_view;
    graph_context* m_context;

    dialog_overlay* m_overlay;
    graph_navigation_widget* m_navigation_widget;
    graph_layout_progress_widget* m_progress_widget;
    graph_layout_spinner_widget* m_spinner_widget;

    u32 m_current_expansion;
};

#endif // GRAPH_WIDGET_H<|MERGE_RESOLUTION|>--- conflicted
+++ resolved
@@ -80,14 +80,8 @@
 
     void change_context(graph_context* const context);
 
-<<<<<<< HEAD
-=======
-    void handle_updating_scene();
-    //void handle_scene_available();
-
     void ensure_gate_visible(const u32 gate);
 
->>>>>>> 390ac7e6
     graph_graphics_view* m_view;
     graph_context* m_context;
 
