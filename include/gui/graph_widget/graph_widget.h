--- conflicted
+++ resolved
@@ -73,13 +73,8 @@
     void handle_navigation_up_request();
     void handle_navigation_down_request();
 
-<<<<<<< HEAD
-    void handle_history_back_request();
-    void handle_module_down_requested(const u32 id);
-=======
     void handle_history_step_back_request();
     void handle_enter_module_requested(const u32 id);
->>>>>>> faa363e9
 
     void ensure_gate_visible(const u32 gate);
 
