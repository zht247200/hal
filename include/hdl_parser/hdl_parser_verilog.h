--- conflicted
+++ resolved
@@ -26,13 +26,6 @@
 #define __HAL_HDL_PARSER_VERILOG_H__
 
 #include "def.h"
-<<<<<<< HEAD
-#include "hdl_parser/hdl_parser.h"
-
-#include <map>
-#include <netlist/module.h>
-#include <netlist/net.h>
-=======
 
 #include "core/token_stream.h"
 
@@ -43,7 +36,6 @@
 
 #include <unordered_map>
 #include <unordered_set>
->>>>>>> ddc8bf8e
 #include <utility>
 
 /**
@@ -68,32 +60,12 @@
     std::shared_ptr<netlist> parse(const std::string& gate_library) override;
 
 private:
-<<<<<<< HEAD
-    struct file_line
-    {
-        u32 number;
-        std::string text;
-    };
-
-    struct entity_definition
-    {
-        std::vector<file_line> ports;
-        std::vector<file_line> wires;
-        std::vector<file_line> assigns;
-        std::vector<file_line> instances;
-    };
-
-=======
->>>>>>> ddc8bf8e
     struct instance
     {
         std::string name;
         std::string type;
-<<<<<<< HEAD
-=======
         std::vector<std::pair<token_stream, token_stream>> port_streams;
         std::vector<std::pair<token_stream, token_stream>> generic_streams;
->>>>>>> ddc8bf8e
         std::vector<std::pair<std::string, std::string>> ports;
         std::vector<std::pair<std::string, std::string>> generics;
     };
@@ -102,35 +74,6 @@
     {
         std::string name;
         u32 line_number;
-<<<<<<< HEAD
-        entity_definition definition;
-        std::map<std::string, std::pair<std::string, std::vector<std::string>>> ports_expanded;
-        std::vector<std::string> signals_expanded;
-        std::vector<instance> instances;
-        std::map<std::string, std::string> direct_assignments;
-        std::map<std::string, std::vector<std::string>> expanded_signal_names;
-    };
-
-    std::map<std::string, std::shared_ptr<net>> m_net_by_name;
-    std::shared_ptr<net> m_zero_net;
-    std::shared_ptr<net> m_one_net;
-    std::map<std::string, u32> m_name_occurrences;
-    std::map<std::string, u32> m_current_instance_index;
-    std::map<std::string, entity> m_entities;
-    std::map<std::string, std::string> m_attribute_types;
-    std::map<std::string, std::vector<std::string>> m_nets_to_merge;
-
-    // parse the hdl into an intermediate format
-    bool parse_entity(entity& e);
-    bool parse_ports(entity& e);
-    bool parse_signals(entity& e);
-    bool parse_assigns(entity& e);
-    bool parse_instances(entity& e);
-
-    // build the netlist from the intermediate format
-    bool build_netlist(const std::string& top_module);
-    std::shared_ptr<module> instantiate(const entity& e, std::shared_ptr<module> parent, std::map<std::string, std::string> port_assignments);
-=======
         std::unordered_set<std::string> port_names;
         std::unordered_map<std::string, std::pair<std::string, std::vector<std::string>>> ports_expanded;
         std::vector<std::string> signals_expanded;
@@ -166,22 +109,13 @@
     // build the netlist from the intermediate format
     bool build_netlist(const std::string& top_module);
     std::shared_ptr<module> instantiate(const entity& e, std::shared_ptr<module> parent, std::unordered_map<std::string, std::string> port_assignments);
->>>>>>> ddc8bf8e
 
     // helper functions
     void remove_comments(std::string& line, bool& multi_line_comment, bool& multi_line_property);
     void expand_signal(std::vector<std::string>& expanded_signal, std::string current_signal, std::vector<std::pair<i32, i32>> bounds, u32 dimension);
-<<<<<<< HEAD
-    std::map<std::string, std::vector<std::string>> get_expanded_signals(const std::string& signal_str);
-    std::vector<std::string> get_assignment_signals(const std::string& signal_str, entity& e);
-    std::vector<std::string> get_port_signals(const std::string& port_str, const std::string& instance_name);
-    std::map<std::string, std::string> get_direct_assignments(const std::string& left, const std::string& right, entity& e);
-    std::map<std::string, std::string> get_port_assignments(const std::string& instance, const std::string& port, const std::string& assignment, entity& e);
-=======
     std::unordered_map<std::string, std::vector<std::string>> get_expanded_signals(token_stream& signal_str);
     std::vector<std::string> get_assignment_signals(token_stream& signal_str, entity& e);
     std::vector<std::string> get_port_signals(token_stream& port_str, const std::string& instance_type);
->>>>>>> ddc8bf8e
     std::string get_number_from_literal(const std::string& v, const u32 base);
     std::string get_unique_alias(const std::string& name);
 };
