#include "def.h"

#include "core/interface_gui.h"
#include "core/log.h"
#include "core/plugin_manager.h"
#include "core/utils.h"

#include "netlist/hdl_parser/hdl_parser_dispatcher.h"

#include "netlist/hdl_writer/hdl_writer_dispatcher.h"

#include "netlist/boolean_function.h"
#include "netlist/gate.h"
#include "netlist/gate_library/gate_library.h"
#include "netlist/gate_library/gate_type/gate_type.h"
#include "netlist/gate_library/gate_type/gate_type_lut.h"
#include "netlist/gate_library/gate_type/gate_type_sequential.h"
#include "netlist/module.h"
#include "netlist/net.h"
#include "netlist/netlist.h"
#include "netlist/netlist_factory.h"
#include "netlist/persistent/netlist_serializer.h"

#pragma GCC diagnostic push
#pragma GCC diagnostic ignored "-Wshadow"
#pragma GCC diagnostic ignored "-Wself-assign-overloaded"
#ifdef COMPILER_CLANG
#pragma clang diagnostic ignored "-Wnested-anon-types"
#pragma clang diagnostic ignored "-Wshadow-field-in-constructor-modified"
#endif

#include "pybind11/operators.h"
#include "pybind11/pybind11.h"
#include "pybind11/stl.h"
#include "pybind11/stl_bind.h"
#include "pybind11/functional.h"

#pragma GCC diagnostic pop

using map_string_to_set_of_string = std::map<std::string, std::set<std::string>>;

class Pyi_base : public i_base
{
public:
    using i_base::i_base;

    std::string get_name() const override
    {
        PYBIND11_OVERLOAD_PURE(std::string, /* Return type */
                               i_base,      /* Parent class */
                               get_name,
                               NULL); /* Name of function in C++ (must match Python name) */
    }

    std::string get_version() const override
    {
        PYBIND11_OVERLOAD_PURE(std::string, /* Return type */
                               i_base,      /* Parent class */
                               get_version,
                               NULL); /* Name of function in C++ (must match Python name) */
    }
};

class Pyi_gui : public i_gui
{
public:
    using i_gui::i_gui;

    bool exec(std::shared_ptr<netlist> g) override
    {
        PYBIND11_OVERLOAD_PURE(bool,  /* Return type */
                               i_gui, /* Parent class */
                               exec,  /* Name of function in C++ (must match Python name) */
                               g);
    }
};

namespace py = pybind11;
#ifdef PYBIND11_MODULE

PYBIND11_MODULE(hal_py, m)
{
    m.doc() = "hal python bindings";
#else
PYBIND11_PLUGIN(hal_py)
{
    py::module m("hal_py", "hal python bindings");
#endif    // ifdef PYBIND11_MODULE


m.def("log_info", [](std::string& message) { log_info("python_context", message); }, R"( some documentation info)");


py::class_<hal::path> py_path(m, "hal_path");
    
py_path.def(py::init<>());

py_path.def(py::init<const hal::path&>());
    
py_path.def(py::init<const std::string&>()).def("__str__", [](hal::path& p) -> std::string {return std::string(p.c_str());});

py::implicitly_convertible<std::string, hal::path>();


py::class_<data_container, std::shared_ptr<data_container>> py_data_container(m, "data_container");


py_data_container.def(py::init<>(), R"(
        Construct a new data container.
)");

py_data_container.def("set_data", &data_container::set_data, py::arg("category"), py::arg("key"), py::arg("value_data_type"), py::arg("value"), py::arg("log_with_info_level") = false, R"(
        Sets a custom data entry
        If it does not exist yet, it is added.

        :param str category: Key category
        :param str key: Data key
        :param str data_type: Data type of value
        :param str value: Data value
        :param bool log_with_info_level: Force explicit logging channel 'netlist' with log level info to trace GUI events (default = false)
        :returns: True on success.
        :rtype: bool
)");

py_data_container.def("delete_data", &data_container::delete_data, py::arg("category"), py::arg("key"), py::arg("log_with_info_level") = false, R"(
        Deletes custom data.

        :param str category: Category of key
        :param str key: Data key
        :param bool log_with_info_level: Force explicit logging channel 'netlist' with log level info to trace GUI events (default = false)
        :returns: True on success.
        :rtype: bool
)");

py_data_container.def_property_readonly("data", &data_container::get_data, R"(
        A dict from ((1) category, (2) key) to ((1) type, (2) value) containing the stored data.

        :type: dict[tuple(str,str),tuple(str,str)]
)");

py_data_container.def("get_data_by_key", &data_container::get_data_by_key, py::arg("category"), py::arg("key"), R"(
        Gets data specified by key and category

        :param str category: Category of key
        :param str key: Data key
        :returns: The tuple ((1) type, (2) value)
        :rtype: tuple(str,str)
)");

py_data_container.def_property_readonly("data_keys", &data_container::get_data_keys, R"(
        A list of tuples ((1) category, (2) key) containing all the data keys.

        :type: list[tuple(str,str)]
)");

auto py_core_utils = m.def_submodule("core_utils", R"(
        HAL Core Utility functions.
)");

py_core_utils.def("get_binary_directory", &core_utils::get_binary_directory, R"(
        Get the path to the executable of HAL.

        :returns: The path.
        :rtype: hal_py.hal_path
)");

py_core_utils.def("get_base_directory", &core_utils::get_base_directory, R"(
        Get the base path to the HAL installation.
        1. Use Environment Variable HAL_BASE_PATH
        2. If current executable is hal (not e.g. python3 interpreter) use it's path to determine base path.
        3. Try to find hal executable in path and use its base path.

        :returns: The path.
        :rtype: hal_py.hal_path
)");

py_core_utils.def("get_library_directory", &core_utils::get_library_directory, R"(
        Get the path to the shared and static libraries of HAL.
        Relative to the binary directory.

        :returns: The path.
        :rtype: hal_py.hal_path
)");

py_core_utils.def("get_share_directory", &core_utils::get_share_directory, R"(
        Get the path to the sh
        Relative to the binary

        :returns: The path.
        :rtype: hal_py.hal_path
)");

py_core_utils.def("get_user_share_directory", &core_utils::get_user_share_directory, R"(
        Get the path to shared objects and files provided by the user.
        home/.local/share for Unix

        :returns: The path.
        :rtype: hal_py.hal_path
)");

py_core_utils.def("get_user_config_directory", &core_utils::get_user_config_directory, R"(
        Get the path to the configuration directory of the user.
        home/.config/hal for Unix

        :returns: The path.
        :rtype: hal_py.hal_path
)");

py_core_utils.def("get_default_log_directory", &core_utils::get_default_log_directory, py::arg("source_file") = "", R"(
        Get the path to the default directory for log files.
        If an hdl source file is provided, the function returns the parent directory, otherwise get_user_share_directory() / "log".

        :param source_file: The hdl source file.
        :type source_file: hal_py.hal_path
        :returns: The path.
        :rtype: hal_py.hal_path
)");

py_core_utils.def("get_gate_library_directories", &core_utils::get_gate_library_directories, R"(
        Get the paths where gate libraries are searched.
        Contains the share and user share directories.

        :returns: A list of paths.
        :rtype: list[hal_py.hal_path]
)");

py_core_utils.def("get_plugin_directories", &core_utils::get_plugin_directories, R"(
        Get the paths where plugins are searched.
        Contains the library and user share directories.

        :returns: A vector of paths.
)");


py::class_<gate_type, std::shared_ptr<gate_type>> py_gate_type(m, "gate_type", R"(
        Gate type class containing information about the internals of a specific gate type.
)");

py::enum_<gate_type::base_type>(py_gate_type, "base_type", R"(
        Represents the base type of a gate type. Available are: combinatorial, lut, ff, and latch.
        )")

        .value("combinatorial", gate_type::base_type::combinatorial)
        .value("lut", gate_type::base_type::lut)
        .value("ff", gate_type::base_type::ff)
        .value("latch", gate_type::base_type::latch)
        .export_values();

py_gate_type.def(py::init<const std::string&>(), py::arg("name"), R"(
        Construct a new gate type.

        :param str name: The name of the gate type.
)");

py_gate_type.def(py::self == py::self, R"(
        Test whether two gate type objects are equal.

        :returns: True when both gate type objects are equal, false otherwise.
        :rtype: bool
)");

py_gate_type.def(py::self != py::self, R"(
        Test whether two gate type objects are unequal.

        :returns: True when both gate type objects are unequal, false otherwise.
        :rtype: bool
)");

py_gate_type.def("__str__", [](const gate_type& gt) { return gt.to_string(); });

py_gate_type.def_property_readonly("name", &gate_type::get_name, R"(
        The name of the gate type.

        :type: str
)");

py_gate_type.def("get_name", &gate_type::get_name, R"(
        Get the name of the gate type.

        :returns: The name of the gate type.
        :rtype: str
)");

py_gate_type.def("get_base_type", &gate_type::get_base_type, R"(
        Get the base type of the gate type. The base type can be either combinatorial, lut, ff, or latch.

        :returns: The base type of the gate type.
        :rtype: hal_py.gate_type.base_type
)");

py_gate_type.def("add_input_pin", &gate_type::add_input_pin, py::arg("input_pin"), R"(
        Add an input pin to the gate type.

        :param str input_pin: The name of an input pin.
)");

py_gate_type.def("add_input_pins", &gate_type::add_input_pins, py::arg("input_pins"), R"(
        Add a list of input pins to the gate type.

        :param list[str] input_pins: The list of input pins.
)");

py_gate_type.def_property_readonly("input_pins", &gate_type::get_input_pins, R"(
        A list of input pins of the gate type.

        :type: list[str]
)");

py_gate_type.def("get_input_pins", &gate_type::get_input_pins, R"(
        Get a list of input pins of the gate type.

        :returns: A list of input pins of the gate type.
        :rtype: list[str]
)");

py_gate_type.def("add_output_pin", &gate_type::add_output_pin, py::arg("output_pin"), R"(
        Add an output pin to the gate type.

        :param str output_pin: The name of an output pin.
)");

py_gate_type.def("add_output_pins", &gate_type::add_output_pins, py::arg("output_pins"), R"(
        Add a list of output pins to the gate type.

        :param list[str] output_pins: The list of output pins.
)");

py_gate_type.def_property_readonly("output_pins", &gate_type::get_output_pins, R"(
        A list of output pins of the gate type.

        :type: list[str]
)");

py_gate_type.def("get_output_pins", &gate_type::get_output_pins, R"(
        Get a list of output pins of the gate type.

        :returns: A vector of output pins of the gate type.
        :rtype: list[str]
)");

py_gate_type.def("add_boolean_function", &gate_type::add_boolean_function, py::arg("pin_name"), py::arg("bf"), R"(
        Add a boolean function with the specified name to the gate type.

        :param str name: The name of the boolean function.
        :param hal_py.boolean_function bf: A boolean function object.
)");

py_gate_type.def_property_readonly("boolean_functions", &gate_type::get_boolean_functions, R"(
        A map from function names to the boolean functions of the gate type.

        :type: dict[str,hal_py.boolean_function]
)");

py_gate_type.def("get_boolean_functions", &gate_type::get_boolean_functions, R"(
        Get a map containing the boolean functions of the gate type.

        :returns: A map from function names to boolean functions.
        :rtype: dict[str,hal_py.boolean_function]
)");


py::class_<gate_type_lut, gate_type, std::shared_ptr<gate_type_lut>> py_gate_type_lut(m, "gate_type_lut", R"(
        LUT gate type class containing information about the internals of a specific LUT gate type.
)");

py_gate_type_lut.def(py::init<const std::string&>(), py::arg("name"), R"(
        Construct a new LUT gate type.

        :param str name: The name of the LUT gate type.
)");

py_gate_type_lut.def("add_output_from_init_string_pin", &gate_type_lut::add_output_from_init_string_pin, py::arg("output_pin"), R"(
        Adds an output pin to the collection of output pins that generate their output not from a boolean function but an initialization string.

        :param str output_pin: The name of the output string.
)");

py_gate_type_lut.def_property_readonly("output_from_init_string_pins", &gate_type_lut::get_output_from_init_string_pins, R"(
        The set of output pins that generate their output not from a boolean function but an initialization string.

        :type: set[str]
)");

py_gate_type_lut.def("get_output_from_init_string_pins", &gate_type_lut::get_output_from_init_string_pins, R"(
        Get the set of output pins that generate their output not from a boolean function but an initialization string.

        :returns: Set of oputput pin names.
        :rtype: set[str]
)");

py_gate_type_lut.def_property("config_data_category", &gate_type_lut::get_config_data_category, &gate_type_lut::set_config_data_category, R"(
        The category in which to find the INIT string.

        :type: str
)");

py_gate_type_lut.def("set_config_data_category", &gate_type_lut::set_config_data_category, py::arg("category"), R"(
        Set the category in which to find the INIT string.

        :param str category: The category as a string.
)");

py_gate_type_lut.def("get_config_data_category", &gate_type_lut::get_config_data_category, R"(
        Get the category in which to find the INIT string.

        :returns: The category as a string.
        :rtype: str
)");


py_gate_type_lut.def_property("config_data_identifier", &gate_type_lut::get_config_data_identifier, &gate_type_lut::set_config_data_identifier, R"(
        The identifier used to specify the INIT string.

        :type: str
)");

py_gate_type_lut.def("set_config_data_identifier", &gate_type_lut::set_config_data_identifier, py::arg("identifier"), R"(
        Set the identifier used to specify the INIT string.

        :param str identifier: The identifier as a string.
)");

py_gate_type_lut.def("get_config_data_identifier", &gate_type_lut::get_config_data_identifier, R"(
        Get the identifier used to specify the INIT string.

        :returns: The identifier as a string.
        :rtype: str
)");

py_gate_type_lut.def_property("config_data_ascending_order", &gate_type_lut::is_config_data_ascending_order, &gate_type_lut::set_config_data_ascending_order, R"(
        The bit-order of the INIT string, true if ascending.

        :type: bool
)");

py_gate_type_lut.def_property("config_data_ascending_order", &gate_type_lut::is_config_data_ascending_order, &gate_type_lut::set_config_data_ascending_order, R"(
        The bit-order of the INIT string, true if ascending.

        :type: bool
)");

py_gate_type_lut.def("set_config_data_ascending_order", &gate_type_lut::set_config_data_ascending_order, py::arg("ascending"), R"(
        Set the bit-order of the INIT string.

        :param bool ascending: True if ascending bit-order, false otherwise.
)");

py_gate_type_lut.def("is_config_data_ascending_order", &gate_type_lut::is_config_data_ascending_order, R"(
Get the bit-order of the INIT string.

:returns: True if ascending bit-order, false otherwise.
:rtype: bool
)");


py::class_<gate_type_sequential, gate_type, std::shared_ptr<gate_type_sequential>> py_gate_type_sequential(m, "gate_type_sequential", R"(Sequential gate type class containing information about the internals of a specific sequential gate type.)");

py::enum_<gate_type_sequential::set_reset_behavior>(py_gate_type_sequential, "set_reset_behavior", R"(
        Represents the behavior that a sequential cell shows when both set and reset are active. Available are: U (not specified for gate type), L (set to ZERO), H (set to ONE), N (no change), T (toggle), and X (undefined).)")
        .value("U", gate_type_sequential::set_reset_behavior::U)
        .value("L", gate_type_sequential::set_reset_behavior::L)
        .value("H", gate_type_sequential::set_reset_behavior::H)
        .value("N", gate_type_sequential::set_reset_behavior::N)
        .value("T", gate_type_sequential::set_reset_behavior::T)
        .value("X", gate_type_sequential::set_reset_behavior::X)
        .export_values();

py_gate_type_sequential.def(py::init<const std::string&, gate_type::base_type>(), py::arg("name"), py::arg("bt"), R"(
        Construct a new sequential gate type.

        :param str name: The name of the sequential gate type.
        :param hal_py.gate_type.base_type bt: The base type of the sequential gate type.
)");

py_gate_type_sequential.def("add_state_output_pin", &gate_type_sequential::add_state_output_pin, py::arg("output_pin"), R"(
        Adds an output pin to the collection of output pins that generate their output from the next_state function.

        :param str output_pin_name: Name of the output pin.
)");

py_gate_type_sequential.def("get_state_output_pins", &gate_type_sequential::get_state_output_pins, R"(
        Get the output pins that use the next_state function to generate their output.

        :returns: The set of output pin names.
        :rtype: set[str]
)");

py_gate_type_sequential.def("get_state_output_pins", &gate_type_sequential::get_state_output_pins, R"(
        Get the output pins that use the next_state function to generate their output.

        :returns: The set of output pin names.
        :rtype: set[str]
)");

py_gate_type_sequential.def("get_state_output_pins", &gate_type_sequential::get_state_output_pins, R"(
        Get the output pins that use the next_state function to generate their output.

        :returns: The set of output pin names.
        :rtype: set[str]
)");

py_gate_type_sequential.def("add_inverted_state_output_pin", &gate_type_sequential::add_inverted_state_output_pin, py::arg("output_pin"), R"(
        Adds an output pin to the collection of output pins that generate their output from the inverted next_state function.

        :param str output_pin_name: Name of the output pin.
)");

py_gate_type_sequential.def("get_inverted_state_output_pins", &gate_type_sequential::get_inverted_state_output_pins, R"(
        Get the output pins that use the inverted next_state function to generate their output.

        :returns: The set of output pin names.
        :rtype: set[str]
)");

py_gate_type_sequential.def_property("set_reset_behavior", &gate_type_sequential::get_set_reset_behavior, &gate_type_sequential::set_set_reset_behavior, R"(
        Set the behavior that describes the internal state when both set and reset are active.

        :type: tuple(hal_py.set_reset_behavior, hal_py.set_reset_behavior)
)");

py_gate_type_sequential.def("set_set_reset_behavior", &gate_type_sequential::set_set_reset_behavior, py::arg("sb1"), py::arg("sb2"), R"(
        Set the behavior that describes the internal state when both set and reset are active.

        :param hal_py.set_reset_behavior sb1: The value specifying the behavior for the internal state.
        :param hal_py.set_reset_behavior sb2: The value specifying the behavior for the inverted internal state.
)");

py_gate_type_sequential.def("get_set_reset_behavior", &gate_type_sequential::get_set_reset_behavior, R"(
        Get the behavior that describes the internal state when both set and reset are active.

        :returns: A tuple of values specifying the behavior of the internal state and the inverted internal state.
        :rytpe: tuple(hal_py.set_reset_behavior, hal_py.set_reset_behavior)
)");

py_gate_type_sequential.def_property("init_data_category", &gate_type_sequential::get_init_data_category, &gate_type_sequential::set_init_data_category, R"(
        The category in which to find the INIT string.

        :type: str
)");

py_gate_type_sequential.def("set_init_data_category", &gate_type_sequential::set_init_data_category, py::arg("category"), R"(
        Set the category in which to find the INIT string.

        :param str category: The category as a string.
)");

py_gate_type_sequential.def("get_init_data_category", &gate_type_sequential::get_init_data_category, R"(
        Get the category in which to find the INIT string.

        :returns: The category as a string.
        :rtype: str
)");

py_gate_type_sequential.def_property("init_data_identifier", &gate_type_sequential::get_init_data_identifier, &gate_type_sequential::set_init_data_identifier, R"(
        The identifier used to specify the INIT string.

        :type: str
)");

py_gate_type_sequential.def("set_init_data_identifier", &gate_type_sequential::set_init_data_identifier, py::arg("identifier"), R"(
        Set the identifier used to specify the INIT string.

        :param str identifier: The identifier as a string.
)");

py_gate_type_sequential.def("get_init_data_identifier", &gate_type_sequential::get_init_data_identifier, R"(
        Get the identifier used to specify the INIT string.

        :returns: The identifier as a string.
        :rtype: str
)");


py::class_<gate_library, std::shared_ptr<gate_library>> py_gate_library(m, "gate_library", R"(Gate library class containing information about the gates contained in the library.)");

py_gate_library.def(py::init<const std::string&>(), py::arg("name"), R"(
        Construct a new gate library.

        :param str name: Name of the gate library.
)");

py_gate_library.def_property_readonly("name", &gate_library::get_name, R"(
        The name of the library.

        :type: str
)");

py_gate_library.def("get_name", &gate_library::get_name, R"(
        Get the name of the library.

        :returns: The name.
        :rtype: str
)");

py_gate_library.def("add_gate_types", &gate_library::add_gate_type, py::arg("gt"), R"(
        Add a gate type to the gate library.

        :param hal_py.gate_type gt: The gate type object.
)");

py_gate_library.def_property_readonly("gate_types", &gate_library::get_gate_types, R"(
        A dict from gate type names to gate type objects containing all gate types of the gate library.

        :type: dict[str,hal_py.gate_type]
)");

py_gate_library.def("get_gate_types", &gate_library::get_gate_types, R"(
        Get dict from gate type names to gate type objects containing all gate types of the gate library.

        :returns: A dict from gate type names to gate type objects.
        :rtype: dict[str,hal_py.gate_type]
)");

py_gate_library.def_property_readonly("vcc_gate_types", &gate_library::get_vcc_gate_types, R"(
        A dict from gate type names to gate type objects containing all VCC gate types of the gate library.

        :type: dict[str,hal_py.gate_type]
)");

py_gate_library.def("get_vcc_gate_types", &gate_library::get_vcc_gate_types, R"(
        Get dict from gate type names to gate type objects containing all VCC gate types of the gate library.

        :returns: A dict from VCC gate type names to gate type objects.
        :rtype: dict[str,hal_py.gate_type]
)");

py_gate_library.def_property_readonly("gnd_gate_types", &gate_library::get_vcc_gate_types, R"(
        A dict from gate type names to gate type objects containing all GND gate types of the gate library.

        :type: dict[str,hal_py.gate_type]
)");

py_gate_library.def("get_gnd_gate_types", &gate_library::get_gnd_gate_types, R"(
        Get dict from gate type names to gate type objects containing all GND gate types of the gate library.

        :returns: A dictp from GND gate type names to gate type objects.
        :rtype: dict[str,hal_py.gate_type]
)");

py_gate_library.def("add_include", &gate_library::add_include, py::arg("include"), R"(
        Add a necessary includes of the gate library, e.g., VHDL libraries.

        :param str inc: The include to add.
)");

py_gate_library.def_property_readonly("includes", &gate_library::get_includes, R"(
        A list of necessary includes of the gate library, e.g., VHDL libraries.

        :returns: VHDL includes to use by serializer.
        :rtype: list[str]
)");

py_gate_library.def("get_includes", &gate_library::get_includes, R"(
        Get a list of necessary includes of the gate library, e.g., VHDL libraries.

        :returns: A list of includes.
        :rtype: list[str]
)");


py::class_<endpoint, std::shared_ptr<endpoint>> py_endpoint(m, "endpoint");

py_endpoint.def(py::init<>(), R"(
        Construct a new endpoint.
)");

py_endpoint.def(py::self < py::self, R"(
        Standard "less than". Required for searching through sets.

        :returns: True if endpoint is less than compare target.
        :rtype: bool
)");

py_endpoint.def(py::self == py::self, R"(
        Standard "equals". Required for searching through sets.

        :returns: True if endpoint is equal to compare target.
        :rtype: bool
)");

py_endpoint.def(py::self != py::self, R"(
        Standard "unequal".

        :returns: True if endpoint is unequal to compare target.
        :rtype: bool
)");

py_endpoint.def_property("gate", &endpoint::get_gate, &endpoint::set_gate, R"(
        The endpoint's gate.

        :type: hal_py.gate
)");

py_endpoint.def("get_gate", &endpoint::get_gate, R"(
        Returns the gate of the current endpoint.

        :returns: The gate.
        :rtype: hal_py.gate
)");

py_endpoint.def("set_gate", &endpoint::set_gate, py::arg("gate"), R"(
        Sets the gate of the endpoint.

        :param gate: Gate to be set.
        :type gate: hal_py.gate
)");

py_endpoint.def_property("pin_type", &endpoint::get_pin_type, &endpoint::set_pin_type, R"(
        The pin type of the current endpoint.

        :type: str
)");

py_endpoint.def("get_pin_type", &endpoint::get_pin_type, R"(
        Returns the pin type of the current endpoint.

        :returns: The pin type.
        :rtype: str
)");

py_endpoint.def("set_pin_type", &endpoint::set_pin_type, py::arg("type"), R"(
        Sets the pin type of the current endpoint.

        :param str type: Pin type to be set.
)");

py::class_<netlist, std::shared_ptr<netlist>> py_netlist(m, "netlist", R"(Netlist class containing information about the netlist including its gates, modules, and nets, as well as the underlying gate library.)");

py_netlist.def(py::init<std::shared_ptr<gate_library>>(), R"(
        Construct a new netlist for a specified gate library.

        :param hal_py.gate_library library: The gate library.
)");

py_netlist.def_property("id", &netlist::get_id, &netlist::set_id, R"(
        The netlist's id. If not changed via set_id() the id is zero.

        :type: int
)");

py_netlist.def("get_id", &netlist::get_id, R"(
        Get the netlist's id. If not changed via set_id() the id is zero.

        :returns: The netlist's id.
        :rtype: int
)");

py_netlist.def("set_id", &netlist::set_id, py::arg("id"), R"(
        Sets the netlist id to a new value.

        :param int id: The new netlist id.
)");

py_netlist.def_property("input_filename", &netlist::get_input_filename, &netlist::set_input_filename, R"(
        The file name of the input design.

        :type: str
)");

py_netlist.def("get_input_filename", &netlist::get_input_filename, R"(
        Get the file name of the input design.

        :returns: The input file's name.
        :rtype: hal_py.hal_path
)");

py_netlist.def("set_input_filename", &netlist::set_input_filename, py::arg("input_filename"), R"(
        Set the file name of the input design.

        :param hal_py.hal_path input_filename: The path to the input file.
)");

py_netlist.def_property("design_name", &netlist::get_design_name, &netlist::set_design_name, R"(
        The design's name.

        :type: str
)");

py_netlist.def("get_design_name", &netlist::get_design_name, R"(
        Get the design name.

        :returns: The design name.
        :rtype: str
)");

py_netlist.def("set_design_name", &netlist::set_design_name, py::arg("design_name"), R"(
        Sets the design name.

        :param str design_name: New design name.
)");

py_netlist.def_property("device_name", &netlist::get_device_name, &netlist::set_device_name, R"(
        Hardware device's name.

        :type: str
)");

py_netlist.def("get_device_name", &netlist::get_device_name, R"(
        Get the name of the hardware device if specified.

        :returns: The target device name.
        :rtype: str
)");

py_netlist.def("set_device_name", &netlist::set_device_name, py::arg("device_name"), R"(
        Set the name of the target hardware device.

        :param str divice_name: Name of hardware device.
)");

py_netlist.def_property_readonly("gate_library", &netlist::get_gate_library, R"(
        Get the gate library associated with the netlist.

        :type: hal_py.gate_library
)");

py_netlist.def("get_gate_library", &netlist::get_gate_library, R"(
        Get the gate library associated with the netlist.

        :returns: The gate library.
        :rtype: hal_py.gate_library
)");

py_netlist.def("get_unique_module_id", &netlist::get_unique_module_id, R"(
        Gets an unoccupied module id. The value of 0 is reserved and represents an invalid id.

        :returns: An unoccupied id.
        :rtype: int
)");

py_netlist.def("create_module", py::overload_cast<const u32, const std::string&, std::shared_ptr<module>, const std::vector<std::shared_ptr<gate>>&>(&netlist::create_module), py::arg("id"), py::arg("name"), py::arg("parent"), py::arg("gates") = std::vector<std::shared_ptr<gate>>(), R"(
        Creates and adds a new module to the netlist. It is identifiable via its unique id.

        :param int id: The unique id != 0 for the new module.
        :param str name: A name for the module.
        :param hal_py.module parent: The parent module.
        :param list gates: Gates to add to the module.
        :returns: The new module on succes, None on error.
        :rtype: hal_py.module or None
)");

py_netlist.def("create_module", py::overload_cast<const std::string&, std::shared_ptr<module>, const std::vector<std::shared_ptr<gate>>&>(&netlist::create_module), py::arg("name"), py::arg("parent"), py::arg("gates") = std::vector<std::shared_ptr<gate>>(), R"(
        Creates and adds a new module to the netlist. It is identifiable via its unique ID which is automatically set to the next free ID.

        :param str name: A name for the module.
        :param hal_py.module parent: The parent module.
        :param list gates: Gates to add to the module.
        :returns: The new module on succes, None on error.
        :rtype: hal_py.module or None
)");

py_netlist.def("delete_module", &netlist::delete_module, py::arg("module"), R"(
        Removes a module from the netlist.

        :param module: The module to be removed.
        :type module: hal_py.module
        :returns: True on success.
        :rtype: bool
)");

py_netlist.def("get_module_by_id", &netlist::get_module_by_id, py::arg("id"), R"(
        Get a single module specified by its id.

        :param int id: The module id.
        :returns: The module.
        :rtype: hal_py.module
)");

py_netlist.def_property_readonly("modules", &netlist::get_modules, R"(
        Get a set of all modules of the netlist including the top module.

        :rtype: set[hal_py.module]
)");

py_netlist.def("get_modules", &netlist::get_modules, R"(
        Get all modules of the netlist. The top module is included!

        :returns: A set of modules.
        :rtype: set[hal_py.module]
)");

py_netlist.def_property_readonly("top_module", &netlist::get_top_module, R"(
        The top module of the netlist.

        :type: hal_py.module
)");

py_netlist.def("get_top_module", &netlist::get_top_module, R"(
        Get the top module of the netlist.

        :returns: The top module.
        :rtype: hal_py.module
)");

py_netlist.def("get_module_by_id", &netlist::get_module_by_id, py::arg("id"), R"(
        Get a single module specified by its id.

        :param int id: The module id.
        :returns: The module.
        :rtype: hal_py.module
)");

py_netlist.def("is_module_in_netlist", &netlist::is_module_in_netlist, py::arg("module"), R"(
Checks whether a module is registered in the netlist.

        :param hal_py.module module: The module to check.
        :returns: True if the module is in netlist.
        :rtype: bool
)");

py_netlist.def("get_unique_gate_id", &netlist::get_unique_gate_id, R"(
        Gets an unoccupied gate id. The value 0 is reserved and represents an invalid id.

        :returns: An unoccupied unique id.
        :rtype: int
)");

py_netlist.def("create_gate", py::overload_cast<u32, std::shared_ptr<const gate_type>, const std::string&, float, float>(&netlist::create_gate),
        py::arg("id"),
        py::arg("gt"),
        py::arg("name"),
        py::arg("x") = -1,
        py::arg("y") = -1, R"(
        Creates and adds a new gate to the netlist.

        :param int id: The unique ID != 0 for the new gate.
        :param hal_py.gate_type gt: The gate type.
        :param str name: A name for the gate.
        :param float x: The x-coordinate of the game.
        :param float y: The y-coordinate of the game.
        :returns: The new gate on success, None on error.
        :rtype: hal_py.gate or None
)");

py_netlist.def("create_gate", py::overload_cast<std::shared_ptr<const gate_type>, const std::string&, float, float>(&netlist::create_gate),
        py::arg("gt"),
        py::arg("name"),
        py::arg("x") = -1,
        py::arg("y") = -1, R"(
        Creates and adds a new gate to the netlist.
        It is identifiable via its unique ID which is automatically set to the next free ID.

        :param hal_py.gate_type gt: The gate type.
        :param str name: A name for the gate.
        :param float x: The x-coordinate of the game.
        :param float y: The y-coordinate of the game.
        :returns: The new gate on success, None on error.
        :rtype: hal_py.gate or None
)");

py_netlist.def("delete_gate", &netlist::delete_gate, py::arg("gate"), R"(
        Removes a gate from the netlist.

        :param gate: The gate to be removed.
        :type gate: hal_py.gate
        :returns: True on success.
        :rtype: bool
)");

py_netlist.def("is_gate_in_netlist", &netlist::is_gate_in_netlist, py::arg("gate"), R"(
        Check wether a gate is registered in the netlist.

        :param gate: The gate to check.
        :type gate: hal_py.gate
        :returns: True if the gate is in netlist.
        :rtype: bool
)");

py_netlist.def("get_gate_by_id", &netlist::get_gate_by_id, py::arg("gate_id"), R"(
        Get a gate specified by id.

        :param int gate_id: The gate's id.
        :returns: The gate or None.
        :rtype: hal_py.gate or None
)");

py_netlist.def_property_readonly("gates", [](const std::shared_ptr<netlist>& n){return n->get_gates();}, R"(
        A set containing all gates of the netlist.

        :type: set[hal_py.gate]
)");

py_netlist.def("get_gates", &netlist::get_gates, py::arg("filter") = nullptr, R"(
        Get all gates of the netlist. You can filter the set before output with the optional parameters.

        :param lambda filter: Filter for the gates.
        :returns: A set of gates.
        :rtype: set[hal_py.gate]
)");

py_netlist.def("mark_vcc_gate", &netlist::mark_vcc_gate, py::arg("gate"), R"(
        Mark a gate as global vcc gate.

        :param gate: The gate.
        :type gate: hal_py.gate
        :returns: True on success.
        :rtype: bool
)");

py_netlist.def("mark_gnd_gate", &netlist::mark_gnd_gate, py::arg("gate"), R"(
        Mark a gate as global gnd gate.

        :param gate: The gate.
        :type gate: hal_py.gate
        :returns: True on success.
        :rtype: bool
)");

py_netlist.def("unmark_vcc_gate", &netlist::unmark_vcc_gate, py::arg("gate"), R"(
Unmark a global vcc gate.

        :param  gate: The gate.
        :type gate: hal_py.gate
        :rtype: bool
)");

py_netlist.def("unmark_gnd_gate", &netlist::unmark_gnd_gate, py::arg("gate"), R"(
        Unmark a global gnd gate.

        :param gate: The gate.
        :type gate: hal_py.gate
        :returns: True on success.
        :rtype: bool
)");

py_netlist.def("is_vcc_gate", &netlist::is_vcc_gate, py::arg("gate"), R"(
        Checks whether a gate is a global vcc gate.

        :param gate: The gate to check.
        :type gate: hal_py.gate
        :returns: True if the gate is a global vcc gate.
        :rtype: bool
)");

py_netlist.def("is_gnd_gate", &netlist::is_gnd_gate, py::arg("gate"), R"(
        Checks whether a gate is a global gnd gate.

        :param gate: The gate to check.
        :type gate: hal_py.gate
        :returns: True if the gate is a global gnd gate.
        :rtype: bool
)");

py_netlist.def_property_readonly("vcc_gates", &netlist::get_vcc_gates, R"(
        A set containing all global vcc gates.

        :type: set[hal_py.gate]
)");

py_netlist.def("get_vcc_gates", &netlist::get_vcc_gates, R"(
        Get all global vcc gates.

        :returns: A set of gates.
        :rtype: set[hal_py.gate]
)");

py_netlist.def_property_readonly("gnd_gates", &netlist::get_gnd_gates, R"(
        A set containing all global gnd gates.

        :type: set[hal_py.gate]
)");

py_netlist.def("get_gnd_gates", &netlist::get_gnd_gates, R"(
        Get all global gnd gates.

        :returns: A set of gates.
        :rtype: set[hal_py.gate]
)");

py_netlist.def("get_unique_net_id", &netlist::get_unique_net_id, R"(
        Gets an unoccupied net id. The value 0 is reserved and represents an invalid id.

        :returns: An unoccupied unique id.
        :rtype: int
)");

py_netlist.def("create_net", py::overload_cast<const u32, const std::string&>(&netlist::create_net), py::arg("id"), py::arg("name"), R"(
        Creates and adds a new net to the netlist. It is identifiable via its unique id.

        :param int id: The unique id != 0 for the new net.
        :param str name: A name for the net.
        :returns: The new net on success, None on error.
        :rtype: hal_py.net or None
)");

py_netlist.def("create_net", py::overload_cast<const std::string&>(&netlist::create_net), py::arg("name"), R"(
        Creates and adds a new net to the netlist. It is identifiable via its unique ID which is automatically set to the next free ID.

        :param str name: A name for the net.
        :returns: The new net on success, None on error.
        :rtype: hal_py.net or None
)");

py_netlist.def("delete_net", &netlist::delete_net, py::arg("net"), R"(
        Removes a net from the netlist.

        :param hal_py.net net: The net to be removed.
        :returns: True on success.
        :rtype: bool
)");

py_netlist.def("is_net_in_netlist", &netlist::is_net_in_netlist, py::arg("net"), R"(
        Checks whether a net is registered in the netlist.

        :param hal_py.net net: The net to check.
        :returns: True if the net is in netlist.
        :rtype: bool
)");

py_netlist.def("get_net_by_id", &netlist::get_net_by_id, py::arg("net_id"), R"(
        Get a net specified by id.

        :param int net_id: The net's id.
        :returns: The net or None.
        :rtype: hal_py.net or None
)");

py_netlist.def_property_readonly("nets", [](const std::shared_ptr<netlist>& n){return n->get_nets();}, R"(
        A set containing all nets of the netlist.

        :type: set[hal_py.net]
)");

py_netlist.def("get_nets", &netlist::get_nets, py::arg("filter") = nullptr, R"(
        Get all nets of the netlist. You can filter the set before output with the optional parameters.

        :param lambda filter: Filter for the nets.
        :returns: A set of nets.
        :rtype: set[hal_py.net]
)");

py_netlist.def("mark_global_input_net", &netlist::mark_global_input_net, py::arg("net"), R"(
        Mark a net as a global input net.

        :param hal_py.net net: The net.
        :returns: True on success.
        :rtype: bool
)");

py_netlist.def("mark_global_output_net", &netlist::mark_global_output_net, py::arg("net"), R"(
        Mark a net as a global output net.

        :param hal_py.net net: The net.
        :returns: True on success.
        :rtype: bool
)");

py_netlist.def("unmark_global_input_net", &netlist::unmark_global_input_net, py::arg("net"), R"(
        Unmark a global input net.

        :param hal_py.net net: The net.
        :returns: True on success.
        :rtype: bool
)");

py_netlist.def("unmark_global_output_net", &netlist::unmark_global_output_net, py::arg("net"), R"(
        Unmark a global output net.

        :param hal_py.net net: The net.
        :returns: True on success.
        :rtype: bool
)");

py_netlist.def("is_global_input_net", &netlist::is_global_input_net, py::arg("net"), R"(
        Checks wether a net is a global input net.

        :param hal_py.net net: The net to check.
        :returns: True if the net is a global input net.
        :rtype: bool
)");

py_netlist.def("is_global_output_net", &netlist::is_global_output_net, py::arg("net"), R"(
        Checks wether a net is a global output net.

        :param hal_py.net net: The net to check.
        :returns: True if the net is a global output net.
        :rtype: bool
)");

py_netlist.def_property_readonly("global_input_nets", &netlist::get_global_input_nets, R"(
        A set of all global input nets.

        :type: set[hal_py.net]
)");

py_netlist.def("get_global_input_nets", &netlist::get_global_input_nets, R"(
        Get all global input nets.

        :returns: A set of nets.
        :rtype: set[hal_py.net]
)");

py_netlist.def_property_readonly("global_output_nets", &netlist::get_global_output_nets, R"(
        A set of all global output nets.

        :type: set[hal_py.net]
)");

py_netlist.def("get_global_output_nets", &netlist::get_global_output_nets, R"(
        Get all global output nets.

        :returns: A set of nets.
        :rtype: set[hal_py.net]
)");

py::class_<gate, data_container, std::shared_ptr<gate>> py_gate(m, "gate", R"(Gate class containing information about a gate including its location, functions, and module.)");

py_gate.def_property_readonly("id", &gate::get_id, R"(
        The unique ID of the gate.

        :type: int
)");

py_gate.def("get_id", &gate::get_id, R"(
        Gets the gate's unique id.

        :returns: The gate's id.
        :type: int
)");

py_gate.def_property_readonly("netlist", &gate::get_netlist, R"(
        The parent netlist of the gate.

        :type: hal_py.netlist
)");

py_gate.def("get_netlist", &gate::get_netlist, R"(
        Gets the parent netlist of the gate.

        :returns: The netlist.
        :rtype: hal_py.netlist
)");

py_gate.def_property("name", &gate::get_name, &gate::set_name, R"(
        The name of the gate.

        :type: str
)");

py_gate.def("get_name", &gate::get_name, R"(
        Gets the gate's name.

        :returns: The name.
        :rtype: str
)");

py_gate.def("set_name", &gate::set_name, py::arg("name"), R"(
        Sets the gate's name.

        :param str name: The new name.
)");

py_gate.def_property_readonly("type", &gate::get_type, R"(
        The type of the gate

        :type: hal_py.gate_type
)");

py_gate.def("get_type", &gate::get_type, R"(
        Gets the type of the gate.

        :returns: The gate's type.
        :rtype: hal_py.gate_type
)");

py_gate.def("has_location", &gate::has_location, R"(
        Checks whether the gate's location in the layout is available.

        :returns: True if valid location data is available, false otherwise.
        :rtype: bool
)");

py_gate.def_property("location_x", &gate::get_location_x, &gate::set_location_x, R"(
        The x-coordinate of the physical location of the gate in the layout. Only positive values are valid, negative values will be regarded as no location assigned.

        :type: float
)");

py_gate.def("get_location_x", &gate::get_location_x, R"(
        Gets the x-coordinate of the physical location of the gate in the layout.

        :returns: The x-coordinate.
        :rtype: float
)");

py_gate.def("set_location_x", &gate::set_location_x, py::arg("x"), R"(
        Sets the x-coordinate of the physical location of the gate in the layout. Only positive values are valid, negative values will be regarded as no location assigned.

        :param float x: The x-coordinate.
)");

py_gate.def_property("location_y", &gate::get_location_y, &gate::set_location_y, R"(
        The y-coordinate of the physical location of the gate in the layout.
        Only positive values are valid, negative values will be regarded as no location assigned.

        :type: float
)");

py_gate.def("get_location_y", &gate::get_location_y, R"(
        Gets the y-coordinate of the physical location of the gate in the layout.

        :returns: The  y-coordinate.
        :rtype: float
)");

py_gate.def("set_location_y", &gate::set_location_y, py::arg("y"), R"(
        Sets the y-coordinate of the physical location of the gate in the layout. Only positive values are valid, negative values will be regarded as no location assigned.

        :param float y: The  y-coordinate.
)");

py_gate.def_property("location", &gate::get_location, &gate::set_location, R"(
        The physical location of the gate in the layout. Only positive values are valid, negative values will be regarded as no location assigned.

        :type: tuple(float,float)
)");

py_gate.def("get_location", &gate::get_location, R"(
        Gets the physical location of the gate in the layout.

        :returns: A tuple <x-coordinate, y-coordinate>.
        :rtype: tuple(float,float)
)");

py_gate.def("set_location", &gate::set_location, py::arg("location"), R"(
        Sets the physical location of the gate in the layout. Only positive values are valid, negative values will be regarded as no location assigned.

        :param tuple(float,float) location: A pair <x-coordinate, y-coordinate>.
)");

py_gate.def_property_readonly("module", &gate::get_module, R"(
        The module in which this gate is contained.

        :type: hal_py.module
)");

py_gate.def("get_module", &gate::get_module, R"(
        Gets the module in which this gate is contained.

        :returns: The module.
        :rtype: hal_py.module
)");

py_gate.def("get_boolean_function", &gate::get_boolean_function, py::arg("name") = "", R"(
        Get the boolean function associated with a specific name. This name can for example be an output pin of the gate or a defined functionality like "reset".
        If name is empty, the function of the first output pin is returned. If there is no function for the given name, the constant 'X' is returned.

        :param str name: The function name.
        :returns: The boolean function.
        :rtype: hal_py.boolean_function
)");

py_gate.def_property_readonly("boolean_functions", [](const std::shared_ptr<gate>& g){return g->get_boolean_functions();}, R"(
        A map from function name to boolean function for all boolean functions associated with this gate.

        :rtype: dict[str,hal_py.boolean_function]
)");

py_gate.def("get_boolean_functions", &gate::get_boolean_functions, py::arg("only_custom_functions") = false, R"(
        Get a map from function name to boolean function for all boolean functions associated with this gate.

        :param bool only_custom_functions: If true, this returns only the functions which were set via set_boolean_function.
        :returns: A map from function name to function.
        :rtype: dict[str,hal_py.boolean_function]
)");

py_gate.def("add_boolean_function", &gate::add_boolean_function, py::arg("name"), py::arg("func"), R"(
        Add the boolean function with the specified name only for this gate.

        :param str name:  The function name, usually an output port.
        :param hal_py.boolean_function func:  The function.
)");

py_gate.def("mark_vcc_gate", &gate::mark_vcc_gate, R"(
        Mark this gate as a global vcc gate.

        :returns: True on success.
        :rtype: bool
)");

py_gate.def("mark_gnd_gate", &gate::mark_gnd_gate, R"(
        Mark this gate as a global gnd gate.

        :returns: True on success.
        :rtype: bool
)");

py_gate.def("unmark_vcc_gate", &gate::unmark_vcc_gate, R"(
        Unmark this gate as a global vcc gate.

        :returns: True on success.
        :rtype: bool
)");

py_gate.def("unmark_gnd_gate", &gate::unmark_gnd_gate, R"(
        Unmark this gate as a global gnd gate.

        :returns: True on success.
        :rtype: bool
)");

py_gate.def("is_vcc_gate", &gate::is_vcc_gate, R"(
        Checks whether this gate is a global vcc gate.

        :returns: True if the gate is a global vcc gate.
        :rtype: bool
)");

py_gate.def("is_gnd_gate", &gate::is_gnd_gate, R"(
        Checks whether this gate is a global gnd gate.

        :returns: True if the gate is a global gnd gate.
        :rtype: bool
)");

py_gate.def_property_readonly("input_pins", &gate::get_input_pins, R"(
        A list of all input pin types of the gate.

        :type: list[str]
)");

py_gate.def("get_input_pins", &gate::get_input_pins, R"(
        Get a list of all input pin types of the gate.

        :returns: A list of input pin types.
        :rtype: list[str]
)");

py_gate.def_property_readonly("output_pins", &gate::get_output_pins, R"(
        A list of all output pin types of the gate.

        :type: list[str]
)");

py_gate.def("get_output_pins", &gate::get_output_pins, R"(
        Get a list of all output pin types of the gate.

        :returns: A list of output pin types.
        :rtype: list[str]
)");

py_gate.def_property_readonly("fan_in_nets", &gate::get_fan_in_nets, R"(
        A set of all fan-in nets of the gate, i.e. all nets that are connected to one of the input pins.

        :type: set[hal_py.net]
)");

py_gate.def("get_fan_in_nets", &gate::get_fan_in_nets, R"(
        Get a set of all fan-in nets of the gate, i.e. all nets that are connected to one of the input pins.

        :returns: A set of all connected input nets.
        :rtype: set[hal_py.net]
)");

py_gate.def("get_fan_in_net", &gate::get_fan_in_net, py::arg("pin_type"), R"(
        Get the fan-in net which is connected to a specific input pin.

        :param str pin_type: The input pin type.
        :returns: The connected input net.
        :rtype: hal_py.net
)");

py_gate.def_property_readonly("fan_out_nets", &gate::get_fan_out_nets, R"(
        A set of all fan-out nets of the gate, i.e. all nets that are connected to one of the output pins.

        :returns: A set of all connected output nets.
        :rtype: set[hal_py.net]
)");

py_gate.def("get_fan_out_nets", &gate::get_fan_out_nets, R"(
        Get a set of all fan-out nets of the gate, i.e. all nets that are connected to one of the output pins.

        :returns: A set of all connected output nets.
        :rtype: set[hal_py.net]
)");

py_gate.def("get_fan_out_net", &gate::get_fan_out_net, py::arg("pin_type"), R"(
        Get the fan-out net which is connected to a specific output pin.

        :param str pin_type: The output pin type.
        :returns: The connected output net.
        :rtype: hal_py.net
)");

py_gate.def_property_readonly("unique_predecessors", [](const std::shared_ptr<gate>& g){ return g->get_unique_predecessors();}, R"(
        A set of all unique predecessor endpoints of the gate.

        :type: set[hal_py.endpoint]
)");

py_gate.def("get_unique_predecessors", &gate::get_unique_predecessors, py::arg("filter") = nullptr, R"(
        Get a set of all unique predecessor endpoints of the gate filterable by the gate's input pin and a specific gate type.

        :param lambda filter: The function used for filtering. Leave empty for no filtering.
        :returns: A set of unique predecessors endpoints.
        :rtype: set[hal_py.endpoint]
)");

py_gate.def_property_readonly("predecessors", [](const std::shared_ptr<gate>& g){ return g->get_predecessors();}, R"(
        A list of all all direct predecessor endpoints of the gate.

        :type: list[hal_py.endpoint]
)");

py_gate.def("get_predecessors", &gate::get_predecessors, py::arg("filter") = nullptr, R"(
        Get a list of all direct predecessor endpoints of the gate filterable by the gate's input pin and a specific gate type.

        :param lambda filter: The function used for filtering. Leave empty for no filtering.
        :returns: A list of predecessors endpoints.
                :rtype: list[hal_py.endpoint]
)");

py_gate.def("get_predecessor", &gate::get_predecessor, py::arg("which_pin"), R"(
        Get the direct predecessor endpoint of the gate connected to a specific input pin and filterable by a specific gate type.

        :param str which_pin: The input pin type of the this gate. Leave empty for no filtering.
        :returns: The predecessor endpoint.
        :rtype: hal_py.endpoint
)");

py_gate.def_property_readonly("unique_successors", [](const std::shared_ptr<gate>& g){ return g->get_unique_successors();}, R"(
        A set of all unique successor endpoints of the gate.

        :type: set[hal_py.endpoint]
)");

py_gate.def("get_unique_successors", &gate::get_unique_successors, py::arg("filter") = nullptr, R"(
        Get a set of all unique successors of the gate filterable by the gate's output pin and a specific gate type.

        :param lambda filter: The function used for filtering. Leave empty for no filtering.
        :returns: A set of unique successor endpoints.
        :rtype: set[hal_py.endpoint]
)");

py_gate.def_property_readonly("successors", [](const std::shared_ptr<gate>& g){ return g->get_successors();}, R"(
        A list of all direct successor endpoints of the gate.

        :type: list[hal_py.endpoint]
)");

py_gate.def("get_successors", &gate::get_successors, py::arg("filter") = nullptr, R"(
        Get a list of all direct successor endpoints of the gate filterable by the gate's output pin and a specific gate type.

        :param lambda filter: The function used for filtering. Leave empty for no filtering.
        :returns: A list of successor endpoints.
        :rtype: list[hal_py.endpoint]
)");


py::class_<net, data_container, std::shared_ptr<net>>py_net(m, "net", R"(Net class containing information about a net including its source and destination.)");

py_net.def_property_readonly("id", &net::get_id, R"(
        The unique id of the net.

        :type: int
)");

py_net.def("get_id", &net::get_id, R"(
        Get the unique id of the net.

        :returns: The net's id.
        :rtype: int
)");

py_net.def_property("name", &net::get_name, &net::set_name, R"(
        The name of the net.

        :type: str
)");

py_net.def("get_name", &net::get_name, R"(
        Get the name of the net.

        :returns: The name.
        :rtype: str
)");

py_net.def("set_name", &net::set_name, py::arg("name"), R"(
        Set the name of the net.

        :param str name: The new name.
)");

py_net.def("set_src", py::overload_cast<const std::shared_ptr<gate>&, const std::string&>(&net::set_src), py::arg("gate"), py::arg("pin_type"), R"(
        Sets the source of this net to a gate's output pin.

        :param hal_py.gate gate: The source gate.
        :param str pin_type: THe pin of the source gate.
        :returns: True on succes.
        :rtype: bool
)");

py_net.def("set_src", py::overload_cast<const endpoint&>(&net::set_src), py::arg("endpoint"), R"(
        Sets the source of this net to a gate's output pin.

        :param hal_py.endpoint endpoint: The source endpoint.
        :returns: True on success.
        :rtype: bool
)");

py_net.def("remove_src", &net::remove_src, R"(
        Removes the source of the net.

        :returns: True on success.
        :rtype: bool
)");

py_net.def("get_src", &net::get_src, R"(
        Get the src of the net specified by type. If the specifications don't match the actual source, the gate element of the returned endpoint is None.

        :param str gate_type: The desired source gate type.
        :returns: The source endpoint.
        :rtype: hal_py.endpoint
)");

py_net.def("add_dst", py::overload_cast<const std::shared_ptr<gate>&, const std::string&>(&net::add_dst), py::arg("gate"), py::arg("pin_type"), R"(
        Add a destination to this net.

        :param gate: The destination gate.
        :type gate: hal_py.gate
        :param str pin_type: The input pin of the gate.
        :returns: True on succes
        :rtype: bool
)");
        
py_net.def("add_dst", py::overload_cast<const endpoint&>(&net::add_dst), py::arg("dst"), R"(
        Add a destination to this net.

        :param dst: The destination endpoint.
        :type dst: hal_py.endpoint
        :returns: True on succes.
        :rtype: bool
)");

py_net.def("remove_dst", py::overload_cast<const std::shared_ptr<gate>&, const std::string&>(&net::remove_dst), py::arg("gate"), py::arg("pin_type"), R"(
        Remove a destination from this net.

        :param gate: The destination gate.
        :type gate: hal_py.gate
        :param str pin_type: The input pin of the gate. Leave empty if the pin does not matter.
        :returns: True on succes
        :rtype: bool
)");

py_net.def("remove_dst", py::overload_cast<const endpoint&>(&net::remove_dst), py::arg("dst"), R"(
        Remove a destination from this net.

        :param dst: The destination endpoint.
        :type dst: hal_py.endpoint
        :returns: True on succes.
        :rtype: bool
)");

py_net.def("is_a_dst", py::overload_cast<const std::shared_ptr<gate>&>(&net::is_a_dst, py::const_), py::arg("gate"), R"(
        Check whether a gate's input pin is a destination of this net.

        :param gate: The destination gate.
        :type gate: hal_py.gate
        :param str pin_type: The input pin of the gate. Leave empty if the pin does not matter.
        :returns: True if the input's pin is a destination.
        :rtype: bool
)");

py_net.def("is_a_dst", py::overload_cast<const endpoint&>(&net::is_a_dst, py::const_), py::arg("endpoint"), R"(
        Check whether a gate's input pin is a destination of this net.

        :param endpoint: The input endpoint.
        :type endpoint: hal_py.endpoint
        :returns: True if the input's pin is a destination.
        :rtype: bool
)");
        
py_net.def_property_readonly("num_of_dsts", &net::get_num_of_dsts, R"(
        The number of destinations of the net.

        :type: int
)");
        
py_net.def("get_num_of_dsts", &net::get_num_of_dsts, R"(
        Get the number of destinations.

        :returns: The number of destinations of this net.
        :rtype: int
)");
        
py_net.def_property_readonly("dsts", [](const std::shared_ptr<net>& n){return n->get_dsts();}, R"(
        Get the vector of destinations of the net.

        :type: set[hal_py.net]
)");

py_net.def("get_dsts", &net::get_dsts, py::arg("filter") = nullptr, R"(
        Get the vector of destinations of the net.

        :param filter: a filter for endpoints.
        :returns: A list of destination endpoints.
        :rtype: list[hal_py.endpoint]
)");

py_net.def("is_unrouted", &net::is_unrouted, R"(
        Check whether the net is routed, i.e. it has no source or no destinations.

        :returns: True if the net is unrouted.
        :rtype: bool
)");

py_net.def("mark_global_input_net", &net::mark_global_input_net, R"(
        Mark this net as a global input net.

        :returns: True on success.
        :rtype: bool
)");
        
py_net.def("mark_global_output_net", &net::mark_global_output_net, R"(
        Mark this net as a global output net.

        :returns: True on success.
        :rtype: bool
)");

py_net.def("unmark_global_input_net", &net::unmark_global_input_net, R"(
        Unmark this net as a global input net.

        :returns: True on success.
        :rtype: bool
)");

py_net.def("unmark_global_output_net", &net::unmark_global_output_net, R"(
        Unmark this net as a global output net.

:returns: True on success.
:rtype: bool
)");

py_net.def("is_global_input_net", &net::is_global_input_net, R"(
        Checks whether this net is a global input net.

        :returns: True if the net is a global input net.
        :rtype: bool
)");

py_net.def("is_global_output_net", &net::is_global_output_net, R"(
        Checks whether this net is a global output net.

        :returns: True if the net is a global output net.
        :rtype: bool
)");


py::class_<module, std::shared_ptr<module>, data_container> py_module(m, "module", R"(Module class containing information about a module including its gates, submodules, and parent module.)");
        
py_module.def_property_readonly("id", &module::get_id, R"(
        The unique ID of the module object.

        :type: int
)");

py_module.def("get_id", &module::get_id, R"(
        Returns the unique ID of the module object.

        :returns: The unique id.
        :rtype: int
)");

py_module.def_property("name", &module::get_name, &module::set_name, R"(
        The name of the module.

        :type: str
)");

py_module.def("get_name", &module::get_name, R"(
        Gets the module's name.

        :returns: The name.
        :rtype: str
)");
        
py_module.def("set_name", &module::set_name, py::arg("name"), R"(
        Sets the module's name.

        :param str name: The new name.
)");

py_module.def_property("parent_module", &module::get_parent_module, &module::set_parent_module, R"(
        The parent module of this module. Set to None for the top module.

        :type: hal_py.module or None
)");

py_module.def("get_parent_module", &module::get_parent_module, R"(
        Get the parent of this module.
        This returns None for the top module.

        :returns: The parent module.
        :rtype: hal_py.module or None
)");

py_module.def("set_parent_module", &module::set_parent_module, py::arg("new_parent"), R"(
        Set the parent of this module.
        If the new parent is a submodule of this module, the new parent is added as a direct submodule to the old parent first.

        :returns: True if the parent was changed
        :rtype: bool
)");

py_module.def_property_readonly("submodules", [](const std::shared_ptr<module>& mod){return mod->get_submodules();}, R"(
        A set of all direct submodules of this module.

        :type: set[hal_py.module]
)");

py_module.def("get_submodules", &module::get_submodules, py::arg("filter") = nullptr, py::arg("recursive") = false, R"(
        Get all direct submodules of this module.
        If recursive parameter is true, all indirect submodules are also included.

        :param lambda filter: Filter for the modules.
        :param bool recursive: Look into submodules aswell.
        :returns: The set of submodules:
        :rtype: set[hal_py.module]
)");

py_module.def("contains_module", &module::contains_module, py::arg("other"), py::arg("recusive") = false, R"(
        Checks whether another module is a submodule of this module. If \p recursive is true, all indirect submodules are also included.

        :param other: Other module to check
        :param recursive: Look into submodules too
        :type other: hal_py.module
        :type recursive: bool
        :returns: True if the module is a submodule
        :rtype: bool
)");

py_module.def_property_readonly("netlist", &module::get_netlist, R"(
        The netlist this module is associated with.

        :type: hal_py.netlist
)");

py_module.def("get_netlist", &module::get_netlist, R"(
        Get the netlist this module is associated with.

        :returns: The netlist.
        :rtype: hal_py.netlist
)");
        
py_module.def_property_readonly("input_nets", &module::get_input_nets, R"(
        The input nets to this module.

        :type: set[hal_py.net]
)");

py_module.def("get_input_nets", &module::get_input_nets, R"(
        Get the input nets to this module.
        A module input net is either a global input to the netlist or has a source outside of the module.

        :returns: A set of module input nets.
        :rtype: set[hal_py.net]
)");
        
py_module.def_property_readonly("output_nets", &module::get_output_nets, R"(
        The output nets to this module.

        :type: set[hal_py.net]
)");
        
py_module.def("get_output_nets", &module::get_output_nets, R"(
        Get the output nets to this module.
        A module output net is either a global output of the netlist or has a destination outside of the module.

        :returns: The set of module output nets.
        :rtype: set[hal_py.net]
)");
        
py_module.def_property_readonly("internal_nets", &module::get_internal_nets, R"(
        The internal nets to this module.

        :type: set[hal_py.net]
)");

py_module.def("get_internal_nets", &module::get_internal_nets, R"(
        Get the internal nets to this module. A net is internal if its source and at least one output are inside the module.
        Therefore it may contain some nets that are also regarded as output nets.

        :returns: The set of internal nets.
        :rtype: set[hal_py.net]
)");
        
py_module.def_property_readonly("gates", [](const std::shared_ptr<module>& mod){return mod->get_gates();}, R"(
        The set of all gates belonging to the module.

        :type: set[hal_py.gate]
)");

py_module.def("get_gates", &module::get_gates, py::arg("filter") = nullptr, py::arg("recursive") = false, R"(
        Returns all associated gates. You can filter with the optional parameters. If the parameter recursive is true, all submodules are searched aswell.

        :param lambda filter: Filter for the gates.
        :param bool recursive: Look into submodules too.
        :returns: A set of gates.
        :rtype: set[hal_py.gate]
)");

py_module.def("get_gate_by_id", &module::get_gate_by_id, py::arg("id"), py::arg("recursive") = false, R"(
        Get a gate specified by id. If recursive parameter is true, all submodule are searched aswell.

        :param int id: The gate's id.
        :param bool recursive: Look into submodules too.
        :returns: The gate or None.
        :rtype: hal_py.gate or None
)");

py_module.def("assign_gate", &module::assign_gate, py::arg("gate"), R"(
        Moves a gate into this module. The gate is removed from its previous module in the process.

        :param hal_py.gate gate: The gate to add.
        :returns: True on success.
        :rtype: bool
)");
        
py_module.def("remove_gate", &module::remove_gate, py::arg("gate"), R"(
        Removes a gate from the module object.

        :param hal_py.gate gate: The gate to remove.
        :returns: True on success.
        :rtype: bool
)");

py_module.def("contains_gate", &module::contains_gate, py::arg("gate"), py::arg("recusive") = false, R"(
        Checks whether a gate is in the module. If \p recursive is true, all submodules are searched as well.

        :param hal_py.gate gate: The gate to search for.
        :param bool recursive: Look into submodules too
        :returns: True if the gate is in the object.
        :rtype: bool
)");

    m.def_submodule("netlist_factory")
        .def("create_netlist", &netlist_factory::create_netlist, py::arg("gate_library_name"), R"(
Creates a new netlist for a specific gate library.

:param str gate_library_name: Name of hardware gate library.
:returns: The new netlist.
:rtype: hal_py.netlist
)")
        .def("load_netlist",
             py::overload_cast<const hal::path&, const std::string&, const std::string&>(&netlist_factory::load_netlist),
             py::arg("hdl_file"),
             py::arg("language"),
             py::arg("gate_library_name"),
             R"(
Creates a new netlist for a specific file.

:param hdl_file: Name of the hdl file.
:type hdl_file: hal_py.hal_path
:param str language: Programming language uses in parameter file_name.
:param gate_library_name: Name of hardware gate library.
:returns: The new netlist.
:rtype: hal_py.netlist
)")
        .def("load_netlist", py::overload_cast<const hal::path&>(&netlist_factory::load_netlist), py::arg("hal_file"), R"(
Creates a new netlist for a specific '.hal' file.

:param hal_file: Name of the '.hal' file.
:type hal_file: hal_py.hal_path
:returns: The new netlist.
:rtype: hal_py.netlist
)");

    // hdl_file_writer/hdl_writer
    m.def_submodule("hdl_writer_dispatcher")
        .def("get_cli_options", &hdl_writer_dispatcher::get_cli_options, R"(
Returns the command line interface options of the hdl writer dispatcher.

:returns: The options.
:rtype: list(list(str, list(str), set(str)))
)")
        .def("write", py::overload_cast<std::shared_ptr<netlist>, const std::string&, const hal::path&>(&hdl_writer_dispatcher::write), py::arg("netlist"), py::arg("format"), py::arg("file_name"), R"(
Writes the netlist into a file with a defined format.

:param netlist: The netlist.
:type netlist: hal_py.netlist
:param format: The target format of the file, e.g. vhdl, verilog...
:type format: str
:param file_name: The input file.
:type file_name: hal_py.hal_path
:returns: True on success.
:rtype: bool
)");


auto py_plugin_manager =  m.def_submodule("plugin_manager");

py_plugin_manager.def("get_plugin_names", &plugin_manager::get_plugin_names, R"(
        Get the names of all loaded plugins.

        :returns: The set of plugin names.
        :rtype: set(str)
)");

py_plugin_manager.def("load_all_plugins", &plugin_manager::load_all_plugins, py::arg("file_names") = std::vector<hal::path>(), R"(
        Load all plugins in the specified directories. If \p directory is empty, the default directories will be searched.

        :param file_names: A list of directory paths.
        :type file_names: hal_py.hal_path
        :returns: True on success.
        :rtype: bool
)");

py_plugin_manager.def("load", &plugin_manager::load, py::arg("plugin_name"), py::arg("file_name"), R"(
        Load a single plugin by specifying a name and the file path.

        :param str plugin_name: The desired name, unique in the framework.
        :param file_name: The path to the plugin file.
        :type file_name: hal_py.hal_path
        :returns: True on success.
        :rtype: bool
)");

py_plugin_manager.def("unload_all_plugins", &plugin_manager::unload_all_plugins, R"(
        Releases all plugins and associated resources.

        :returns: True on success.
        :rtype: bool
)");

py_plugin_manager.def("get_plugin_instance", [](const std::string& plugin_name) -> std::shared_ptr<i_base> { return plugin_manager::get_plugin_instance<i_base>(plugin_name, true); }, py::arg("plugin_name"), R"(
        Gets the basic interface for a plugin specified by name.

        :param str plugin_name: The plugin name.
        :returns: The interface base for the plugin.
        :rtype: hal_py.i_base
)");


py::class_<i_base, std::shared_ptr<i_base>, Pyi_base> py_i_base(m, "i_base");

py_i_base.def_property_readonly("name", &i_base::get_name, R"(
        The name of the plugin.

        :type: str
)");

py_i_base.def("get_name", &i_base::get_name, R"(
        Get the name of the plugin.

        :returns: Plugin name.
        :rtype: str
)");

py_i_base.def_property_readonly("version", &i_base::get_version, R"(
        The version of the plugin.

        :type: str
)");
        
py_i_base.def("get_version", &i_base::get_version, R"(
        Get the version of the plugin.

        :returns: Plugin version.
        :rtype: str
)");


py::class_<i_gui, std::shared_ptr<i_gui>, Pyi_gui> py_i_gui(m, "i_gui");

py_i_gui.def("exec", &i_gui::exec, py::arg("netlist"), R"(
        Generic call to run the GUI.

        :param netlist: The netlist object for the GUI.
        :type netlist: hal_py.netlist
        :returns: True on success.
        :rtype: bool
)");

/*
    py::enum_<boolean_function::value>(m, "value", R"(
Represents the logic value that a boolean function operates on. Available are: X, ZERO, and ONE.
)")
        .value("X", boolean_function::value::X)
        .value("ZERO", boolean_function::value::ZERO)
        .value("ONE", boolean_function::value::ONE)
        .export_values();
*/

py::class_<boolean_function> py_boolean_function(m, "boolean_function", R"(Boolean function class.)");

py_boolean_function.def(py::init<>(), R"(
        Constructor for an empty function. Evaluates to X (undefined). Combining a function with an empty function leaves the other one unchanged.
)");

<<<<<<< HEAD
py_boolean_function.def(py::init<const std::string&>(), py::arg("variable"), R"(
        Constructor for a variable, usable in other functions. Variable name must not be empty.
=======
:param hal_py.value constant: A constant value.
)")
        .def("substitute", py::overload_cast<const std::string&, const std::string&>(&boolean_function::substitute, py::const_), py::arg("old_variable_name"), py::arg("new_variable_name"), R"(
Substitutes a variable with another variable (i.e., variable renaming).
Applies to all instances of the variable in the function.

This is just a shorthand for the generic substitute function.

:param str old_variable_name:  The old variable to substitute
:param str new_variable_name:  The new variable name
:returns: The new boolean function.
:rtype: hal_py.boolean_function
)")
        .def("substitute", py::overload_cast<const std::string&, const boolean_function&>(&boolean_function::substitute, py::const_), py::arg("variable_name"), py::arg("function"), R"(
Substitutes a variable with another function (can again be a single variable).
Applies to all instances of the variable in the function.

:param str variable_name:  The variable to substitute
:param hal_py.boolean_function function:  The function to take the place of the varible
:returns: The new boolean function.
:rtype: hal_py.boolean_function
)")
        .def("evaluate", &boolean_function::evaluate, py::arg("inputs") = std::map<std::string, boolean_function::value>(), R"(
Evaluates the function on the given inputs and returns the result.
>>>>>>> 1dc06ba6

        :param str variable_name: Name of the variable.
)");

py_boolean_function.def(py::init<boolean_function::value>(), R"(
        Constructor for a constant, usable in other functions.
        The constant can be either X, Zero, or ONE.

        :param hal_py.value constant: A constant value.
)");

py_boolean_function.def("substitute", &boolean_function::substitute, py::arg("variable_name"), py::arg("function"), R"(
        Substitutes a variable with another function (can again be a single variable). Applies to all instances of the variable in the function.

        :param str variable_name:  The variable to substitute
        :param hal_py.boolean_function function:  The function to take the place of the varible
        :returns: The new boolean function.
        :rtype: hal_py.boolean_function
)");

<<<<<<< HEAD
py_boolean_function.def("evaluate", &boolean_function::evaluate, py::arg("inputs") = std::map<std::string, boolean_function::value>(), R"(
        Evaluates the function on the given inputs and returns the result.

        :param dict[str,value] inputs:  A map from variable names to values.
        :returns: The value that the function evaluates to.
        :rtype: hal_py.value
)");
=======
:returns: A set of all variable names.
:rtype: set[str]
)")
        .def_static("from_string", &boolean_function::from_string, py::arg("expression"), py::arg("variable_names"), R"(
Parse a function from a string representation.
Supported operators are  NOT (\"!\", \"'\"), AND (\"&\", \"*\", \" \"), OR (\"|\", \"+\"), XOR (\"^\") and brackets (\"(\", \")\").
Operator precedence is ! > & > ^ > |

Since, for example, '(' is interpreted as a new term, but might also be an intended part of a variable,
a vector of known variable names can be supplied, which are extracted before parsing.

If there is an error during bracket matching, X is returned for that part.

:param str expression: String containing a boolean function.
:param str variable_names: Names of variables to help resolve problematic functions
:returns: The boolean function extracted from the string.
:rtype: hal_py.boolean_function
)")
        .def("__str__", [](const boolean_function& f) { return f.to_string(); })
        .def(py::self & py::self, R"(
Combines two boolean functions using an AND operator.
>>>>>>> 1dc06ba6

py_boolean_function.def("__call__", [](const boolean_function& f, const std::map<std::string, boolean_function::value>& values) { return f(values); });

py_boolean_function.def("is_constant_one", &boolean_function::is_constant_one, R"(
        Checks whether the function constantly outputs ONE.

        :returns: True if function is constant ONE, false otherwise.
        :rtype: bool
)");

py_boolean_function.def("is_constant_zero", &boolean_function::is_constant_zero, R"(
        Checks whether the function constantly outputs ZERO.

        :returns: True if function is constant ZERO, false otherwise.
        :rtype: bool
)");

py_boolean_function.def("is_empty", &boolean_function::is_empty, R"(
        Checks whether the function is empty.

        :returns: True if function is empty, false otherwise.
        :rtype: bool
)");

py_boolean_function.def_property_readonly("variables", &boolean_function::get_variables, R"(
        A set of all variable names used in this boolean function.

        :type: set[str]
)");

py_boolean_function.def("get_variables", &boolean_function::get_variables, R"(
        Get all variable names used in this boolean function.

        :returns: A set of all variable names.
        :rtype: set[str]
)");

py_boolean_function.def_static("from_string", &boolean_function::from_string, py::arg("expression"), R"(
        Returns the boolean function as a string.

        :param str expression: String containing a boolean function.
        :returns: The boolean function extracted from the string.
        :rtype: hal_py.boolean_function
)");

py_boolean_function.def("__str__", [](const boolean_function& f) { return f.to_string(); });

py_boolean_function.def(py::self & py::self, R"(
        Combines two boolean functions using an AND operator.

        :returns: The combined boolean function.
        :rtype: hal_py.boolean_function
)");

py_boolean_function.def(py::self | py::self, R"(
        Combines two boolean functions using an OR operator.

        :returns: The combined boolean function.
        :rtype: hal_py.boolean_function
)");

py_boolean_function.def(py::self ^ py::self, R"(
        Combines two boolean functions using an XOR operator.

        :returns: The combined boolean function.
        :rtype: hal_py.boolean_function
)");

py_boolean_function.def(py::self &= py::self, R"(
        Combines two boolean functions using an AND operator.

        :returns: The combined boolean function.
        :rtype: hal_py.boolean_function
)");

py_boolean_function.def(py::self |= py::self, R"(
        Combines two boolean functions using an OR operator.

        :returns: The combined boolean function.
        :rtype: hal_py.boolean_function
)");

py_boolean_function.def(py::self ^= py::self, R"(
        Combines two boolean functions using an XOR operator.

        :returns: The combined boolean function.
        :rtype: hal_py.boolean_function
)");

py_boolean_function.def(!py::self, R"(
        Negates the boolean function.

        :returns: The negated boolean function.
        :rtype: hal_py.boolean_function
)");

py_boolean_function.def(py::self == py::self, R"(
        Tests whether two boolean functions are equal.

        :returns: True when both boolean functions are equal, false otherwise.
        :rtype: bool
)");

py_boolean_function.def(py::self != py::self, R"(
        Tests whether two boolean functions are unequal.

        :returns: True when both boolean functions are unequal, false otherwise.
        :rtype: bool
)");

py_boolean_function.def("is_dnf", &boolean_function::is_dnf, R"(
        Tests whether the function is in DNF.

        :returns: True if in DNF, false otherwise.
        :rtype: bool
)");

py_boolean_function.def("to_dnf", &boolean_function::to_dnf, R"(
        Gets the plain DNF representation of the function.

        :returns: The DNF as a boolean function.
        :rtype: hal_py.boolean_function
)");
       
py_boolean_function.def("optimize", &boolean_function::optimize, R"(
        Optimizes the function by first converting it to DNF and then applying the Quine-McCluskey algorithm.

        :returns: The optimized boolean function.
        :rtype: hal_py.boolean_function
)");

py_boolean_function.def("get_truth_table", &boolean_function::get_truth_table, py::arg("ordered_variables") = std::vector<std::string>(), R"(
        Get the truth table outputs of the function.
        WARNING: Exponential runtime in the number of variables!

        Output is the vector of output values when walking the truth table in ascending order.

        If ordered_variables is empty, all included variables are used and ordered alphabetically.

        :param list[str] ordered_variables: Specific order in which the inputs shall be structured in the truth table.
        :returns: The vector of output values.
        :rtype: list[value]
)");

#ifndef PYBIND11_MODULE
    return m.ptr();
#endif    // PYBIND11_MODULE
}<|MERGE_RESOLUTION|>--- conflicted
+++ resolved
@@ -2088,35 +2088,8 @@
         Constructor for an empty function. Evaluates to X (undefined). Combining a function with an empty function leaves the other one unchanged.
 )");
 
-<<<<<<< HEAD
 py_boolean_function.def(py::init<const std::string&>(), py::arg("variable"), R"(
         Constructor for a variable, usable in other functions. Variable name must not be empty.
-=======
-:param hal_py.value constant: A constant value.
-)")
-        .def("substitute", py::overload_cast<const std::string&, const std::string&>(&boolean_function::substitute, py::const_), py::arg("old_variable_name"), py::arg("new_variable_name"), R"(
-Substitutes a variable with another variable (i.e., variable renaming).
-Applies to all instances of the variable in the function.
-
-This is just a shorthand for the generic substitute function.
-
-:param str old_variable_name:  The old variable to substitute
-:param str new_variable_name:  The new variable name
-:returns: The new boolean function.
-:rtype: hal_py.boolean_function
-)")
-        .def("substitute", py::overload_cast<const std::string&, const boolean_function&>(&boolean_function::substitute, py::const_), py::arg("variable_name"), py::arg("function"), R"(
-Substitutes a variable with another function (can again be a single variable).
-Applies to all instances of the variable in the function.
-
-:param str variable_name:  The variable to substitute
-:param hal_py.boolean_function function:  The function to take the place of the varible
-:returns: The new boolean function.
-:rtype: hal_py.boolean_function
-)")
-        .def("evaluate", &boolean_function::evaluate, py::arg("inputs") = std::map<std::string, boolean_function::value>(), R"(
-Evaluates the function on the given inputs and returns the result.
->>>>>>> 1dc06ba6
 
         :param str variable_name: Name of the variable.
 )");
@@ -2128,8 +2101,20 @@
         :param hal_py.value constant: A constant value.
 )");
 
-py_boolean_function.def("substitute", &boolean_function::substitute, py::arg("variable_name"), py::arg("function"), R"(
-        Substitutes a variable with another function (can again be a single variable). Applies to all instances of the variable in the function.
+py_boolean_function.def("substitute", py::overload_cast<const std::string&, const std::string&>(&boolean_function::substitute, py::const_), py::arg("old_variable_name"), py::arg("new_variable_name"), R"(
+        Substitutes a variable with another variable (i.e., variable renaming).
+        Applies to all instances of the variable in the function.
+        This is just a shorthand for the generic substitute function.
+
+        :param str old_variable_name:  The old variable to substitute
+        :param str new_variable_name:  The new variable name
+        :returns: The new boolean function.
+        :rtype: hal_py.boolean_function
+)");
+
+py_boolean_function.def("substitute", py::overload_cast<const std::string&, const boolean_function&>(&boolean_function::substitute, py::const_), py::arg("variable_name"), py::arg("function"), R"(
+        Substitutes a variable with another function (can again be a single variable).
+        Applies to all instances of the variable in the function.
 
         :param str variable_name:  The variable to substitute
         :param hal_py.boolean_function function:  The function to take the place of the varible
@@ -2137,7 +2122,6 @@
         :rtype: hal_py.boolean_function
 )");
 
-<<<<<<< HEAD
 py_boolean_function.def("evaluate", &boolean_function::evaluate, py::arg("inputs") = std::map<std::string, boolean_function::value>(), R"(
         Evaluates the function on the given inputs and returns the result.
 
@@ -2145,29 +2129,6 @@
         :returns: The value that the function evaluates to.
         :rtype: hal_py.value
 )");
-=======
-:returns: A set of all variable names.
-:rtype: set[str]
-)")
-        .def_static("from_string", &boolean_function::from_string, py::arg("expression"), py::arg("variable_names"), R"(
-Parse a function from a string representation.
-Supported operators are  NOT (\"!\", \"'\"), AND (\"&\", \"*\", \" \"), OR (\"|\", \"+\"), XOR (\"^\") and brackets (\"(\", \")\").
-Operator precedence is ! > & > ^ > |
-
-Since, for example, '(' is interpreted as a new term, but might also be an intended part of a variable,
-a vector of known variable names can be supplied, which are extracted before parsing.
-
-If there is an error during bracket matching, X is returned for that part.
-
-:param str expression: String containing a boolean function.
-:param str variable_names: Names of variables to help resolve problematic functions
-:returns: The boolean function extracted from the string.
-:rtype: hal_py.boolean_function
-)")
-        .def("__str__", [](const boolean_function& f) { return f.to_string(); })
-        .def(py::self & py::self, R"(
-Combines two boolean functions using an AND operator.
->>>>>>> 1dc06ba6
 
 py_boolean_function.def("__call__", [](const boolean_function& f, const std::map<std::string, boolean_function::value>& values) { return f(values); });
 
@@ -2205,10 +2166,17 @@
         :rtype: set[str]
 )");
 
-py_boolean_function.def_static("from_string", &boolean_function::from_string, py::arg("expression"), R"(
-        Returns the boolean function as a string.
+py_boolean_function.def_static("from_string", &boolean_function::from_string, py::arg("expression"), py::arg("variable_names"), R"(
+        Parse a function from a string representation.
+        Supported operators are  NOT (\"!\", \"'\"), AND (\"&\", \"*\", \" \"), OR (\"|\", \"+\"), XOR (\"^\") and brackets (\"(\", \")\").
+        Operator precedence is ! > & > ^ > |
+
+        Since, for example, '(' is interpreted as a new term, but might also be an intended part of a variable,
+        a vector of known variable names can be supplied, which are extracted before parsing.
+        If there is an error during bracket matching, X is returned for that part.
 
         :param str expression: String containing a boolean function.
+        :param str variable_names: Names of variables to help resolve problematic functions
         :returns: The boolean function extracted from the string.
         :rtype: hal_py.boolean_function
 )");
