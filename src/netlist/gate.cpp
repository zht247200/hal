--- conflicted
+++ resolved
@@ -13,11 +13,7 @@
 #include <iomanip>
 #include <sstream>
 
-<<<<<<< HEAD
-gate::gate(std::shared_ptr<netlist> const g, u32 id, const std::string& gate_type, const std::string& name, float x, float y)
-=======
-gate::gate(std::shared_ptr<netlist> const g, const u32 id, std::shared_ptr<const gate_type> gt, const std::string& name)
->>>>>>> ddc8bf8e
+gate::gate(std::shared_ptr<netlist> const g, const u32 id, std::shared_ptr<const gate_type> gt, const std::string& name, float x, float y)
 {
     assert(g != nullptr);
     m_netlist = g;
