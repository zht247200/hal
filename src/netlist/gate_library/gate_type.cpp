#include "netlist/gate_library/gate_type.h"

gate_type::gate_type(const std::string& name, base_type_t base_type)
{
    m_name      = name;
    m_base_type = base_type;
}

void gate_type::add_input_pins(const std::vector<std::string>& input_pins)
{
    m_input_pins.insert(m_input_pins.end(), input_pins.begin(), input_pins.end());
}

void gate_type::add_output_pins(const std::vector<std::string>& output_pins)
{
    m_output_pins.insert(m_output_pins.end(), output_pins.begin(), output_pins.end());
}

void gate_type::add_boolean_function_map(const std::map<std::string, boolean_function>& boolean_function_map)
{
    m_boolean_function_map.insert(boolean_function_map.begin(), boolean_function_map.end());
}

<<<<<<< HEAD
const std::string& gate_type::get_name()
=======
std::string gate_type::get_name() const
>>>>>>> 37554e39
{
    return m_name;
}

std::vector<std::string> gate_type::get_input_pins() const
{
    return m_input_pins;
}

std::vector<std::string> gate_type::get_output_pins() const
{
    return m_output_pins;
}

const boolean_function& gate_type::get_boolean_function(const std::string& name) const
{
    return m_boolean_function_map.at(name);
}<|MERGE_RESOLUTION|>--- conflicted
+++ resolved
@@ -21,11 +21,7 @@
     m_boolean_function_map.insert(boolean_function_map.begin(), boolean_function_map.end());
 }
 
-<<<<<<< HEAD
-const std::string& gate_type::get_name()
-=======
 std::string gate_type::get_name() const
->>>>>>> 37554e39
 {
     return m_name;
 }
