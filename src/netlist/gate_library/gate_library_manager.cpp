#include "netlist/gate_library/gate_library_manager.h"

#include "core/log.h"
#include "core/utils.h"
#include "netlist/gate_library/gate_library.h"
<<<<<<< HEAD
#include "netlist/gate_library/gate_library_liberty_parser.h"
=======
#include "netlist/gate_library/gate_library_parser/gate_library_parser_liberty.h"
>>>>>>> ddc8bf8e

#include <fstream>
#include <iostream>
#include <regex>
#include <sstream>
<<<<<<< HEAD

#define RAPIDJSON_HAS_STDSTRING 1
#include "rapidjson/document.h"
#include "rapidjson/filereadstream.h"
#include "rapidjson/stringbuffer.h"
=======
>>>>>>> ddc8bf8e

namespace gate_library_manager
{
    namespace
    {
        std::map<std::string, std::shared_ptr<gate_library>> m_gate_libraries;

<<<<<<< HEAD
        std::vector<std::string> json_to_vector(const rapidjson::Value& val)
        {
            auto array = val.GetArray();
            std::vector<std::string> res;
            res.reserve(array.Size());
            for (const auto& x : array)
            {
                res.push_back(x.GetString());
            }
            return res;
        }

        void insert_json_array(std::vector<std::string>* vec, const rapidjson::Value& val)
        {
            auto array = json_to_vector(val);
            vec->insert(vec->end(), array.begin(), array.end());
        }

        void insert_json_array(std::set<std::string>* set, const rapidjson::Value& val)
        {
            for (const auto& x : json_to_vector(val))
            {
                set->insert(x);
            }
        }

        std::shared_ptr<gate_library> deserialize(const rapidjson::Document& document)
        {
            if (!document.HasMember("library"))
            {
                log_error("netlist", "gate library has to be defined in the main 'library' json node");
                return nullptr;
            }

            auto& library_node = document["library"];

            if (!library_node.HasMember("library_name"))
            {
                log_error("netlist", "gate library name has to be defined in a 'library_name' json child node");
                return nullptr;
            }

            std::shared_ptr<gate_library> lib = std::make_shared<gate_library>(core_utils::trim(library_node["library_name"].GetString()));

            if (library_node.HasMember("vhdl_includes"))
            {
                insert_json_array(lib->get_vhdl_includes(), library_node["vhdl_includes"]);
            }
            if (library_node.HasMember("global_gnd_nodes"))
            {
                insert_json_array(lib->get_global_gnd_gate_types(), library_node["global_gnd_nodes"]);
            }
            if (library_node.HasMember("global_vcc_nodes"))
            {
                insert_json_array(lib->get_global_vcc_gate_types(), library_node["global_vcc_nodes"]);
            }

            if (lib->get_name().empty())
            {
                log_error("netlist", "gate library name is empty");
                return nullptr;
            }
            if (lib->get_global_gnd_gate_types()->empty())
            {
                log_error("netlist", "gate library does not specify global gnd gates");
                return nullptr;
            }
            if (lib->get_global_vcc_gate_types()->empty())
            {
                log_error("netlist", "gate library does not specify global vcc gates");
                return nullptr;
            }

            // deserialize joint style: elements
            if (library_node.HasMember("elements"))
            {
                for (const auto& element : library_node["elements"].GetObject())
                {
                    std::string name = element.name.GetString();
                    lib->get_gate_types()->insert(name);
                    {
                        auto& map         = *lib->get_gate_type_map_to_input_pin_types();
                        auto new_elements = json_to_vector(element.value.GetArray()[0]);
                        for (const auto& x : new_elements)
                        {
                            lib->get_input_pin_types()->insert(x);
                        }
                        map[name].insert(map[name].end(), new_elements.begin(), new_elements.end());
                    }
                    {
                        auto& map         = *lib->get_gate_type_map_to_inout_pin_types();
                        auto new_elements = json_to_vector(element.value.GetArray()[1]);
                        for (const auto& x : new_elements)
                        {
                            lib->get_inout_pin_types()->insert(x);
                        }
                        map[name].insert(map[name].end(), new_elements.begin(), new_elements.end());
                    }
                    {
                        auto& map         = *lib->get_gate_type_map_to_output_pin_types();
                        auto new_elements = json_to_vector(element.value.GetArray()[2]);
                        for (const auto& x : new_elements)
                        {
                            lib->get_output_pin_types()->insert(x);
                        }
                        map[name].insert(map[name].end(), new_elements.begin(), new_elements.end());
                    }
                }
            }

            // deserialize split style: element_types, elements_input_types, elements_output_types, elements_inout_types
            if (library_node.HasMember("element_types"))
            {
                insert_json_array(lib->get_gate_types(), library_node["element_types"]);
                if (library_node.HasMember("elements_input_types"))
                {
                    auto& map = *lib->get_gate_type_map_to_input_pin_types();
                    for (const auto& key_element : library_node["elements_input_types"].GetObject())
                    {
                        auto new_elements = json_to_vector(key_element.value);
                        for (const auto& x : new_elements)
                        {
                            lib->get_input_pin_types()->insert(x);
                        }
                        map[key_element.name.GetString()].insert(map[key_element.name.GetString()].end(), new_elements.begin(), new_elements.end());
                    }
                }
                if (library_node.HasMember("elements_output_types"))
                {
                    auto& map = *lib->get_gate_type_map_to_output_pin_types();
                    for (const auto& key_element : library_node["elements_output_types"].GetObject())
                    {
                        auto new_elements = json_to_vector(key_element.value);
                        for (const auto& x : new_elements)
                        {
                            lib->get_output_pin_types()->insert(x);
                        }
                        map[key_element.name.GetString()].insert(map[key_element.name.GetString()].end(), new_elements.begin(), new_elements.end());
                    }
                }
                if (library_node.HasMember("elements_inout_types"))
                {
                    auto& map = *lib->get_gate_type_map_to_inout_pin_types();
                    for (const auto& key_element : library_node["elements_inout_types"].GetObject())
                    {
                        auto new_elements = json_to_vector(key_element.value);
                        for (const auto& x : new_elements)
                        {
                            lib->get_inout_pin_types()->insert(x);
                        }
                        map[key_element.name.GetString()].insert(map[key_element.name.GetString()].end(), new_elements.begin(), new_elements.end());
                    }
                }
            }

            return lib;
        }

        std::shared_ptr<gate_library> load_json(const hal::path& path)
=======
        std::shared_ptr<gate_library> load_liberty(const hal::path& path)
>>>>>>> ddc8bf8e
        {
            auto begin_time                   = std::chrono::high_resolution_clock::now();
            std::shared_ptr<gate_library> lib = nullptr;

<<<<<<< HEAD
            FILE* pFile = fopen(path.string().c_str(), "rb");

            if (pFile != NULL)
=======
            std::ifstream file(path.string().c_str());

            if (file)
>>>>>>> ddc8bf8e
            {
                std::stringstream buffer;

                buffer << file.rdbuf();

                gate_library_parser_liberty parser(buffer);
                lib = parser.parse();

                file.close();

                if (lib == nullptr)
                {
                    log_error("netlist", "failed to load gate library '{}'.", path.string());
                }
                else
                {
                    log_info("netlist",
                             "loaded gate library '{}' from '{}' in {:2.2f} seconds.",
                             lib->get_name(),
                             path.string().substr(path.string().find_last_of("/") + 1),
                             (double)std::chrono::duration_cast<std::chrono::milliseconds>(std::chrono::high_resolution_clock::now() - begin_time).count() / 1000);
                }
            }
            else
            {
                log_error("netlist", "could not open gate library file '{}'", path.string());
            }

            return lib;
        }

<<<<<<< HEAD
        std::shared_ptr<gate_library> load_liberty(const hal::path& path)
        {
            auto begin_time                   = std::chrono::high_resolution_clock::now();
            std::shared_ptr<gate_library> lib = nullptr;

            std::ifstream file(path.string().c_str());

            if (file)
            {
                std::stringstream buffer;

                buffer << file.rdbuf();

                lib = gate_library_liberty_parser::parse(buffer);

                file.close();

                if (lib == nullptr)
                {
                    log_error("netlist", "failed to load gate library '{}'.", path.string());
                }
                else
                {
                    log_info("netlist",
                             "loaded gate library '{}' in {:2.2f} seconds.",
                             lib->get_name(),
                             (double)std::chrono::duration_cast<std::chrono::milliseconds>(std::chrono::high_resolution_clock::now() - begin_time).count() / 1000);
                }
            }
            else
            {
                log_error("netlist", "could not open gate library file '{}'", path.string());
            }

            return lib;
        }

=======
>>>>>>> ddc8bf8e
        bool is_duplicate(const std::shared_ptr<gate_library> lib)
        {
            for (const auto& it : m_gate_libraries)
            {
                if (it.first == lib->get_name())
                {
                    return true;
                }
            }

            return false;
        }
    }    // namespace

    std::shared_ptr<gate_library> get_gate_library(const std::string& name)
    {
        auto it = m_gate_libraries.find(name);

        if (it != m_gate_libraries.end())
        {
            return it->second;
        }
        else
        {
            std::shared_ptr<gate_library> lib;
<<<<<<< HEAD
            hal::path path_json    = core_utils::get_file(name + ".json", core_utils::get_gate_library_directories());
            hal::path path_liberty = core_utils::get_file(name + ".lib", core_utils::get_gate_library_directories());

            if (!path_json.empty())
            {
                lib = load_json(path_json);
            }
            else if (!path_liberty.empty())
=======
            hal::path path_liberty = core_utils::get_file(name + ".lib", core_utils::get_gate_library_directories());

            if (!path_liberty.empty())
>>>>>>> ddc8bf8e
            {
                lib = load_liberty(path_liberty);
            }
            else
            {
<<<<<<< HEAD
                log_error("netlist", "could not find gate library file '{}' or '{}'.", name + ".json", name + ".lib");
=======
                log_error("netlist", "could not find gate library file '{}'.", name + ".lib");
>>>>>>> ddc8bf8e
                return nullptr;
            }

            if (lib != nullptr)
            {
                if (is_duplicate(lib))
                {
                    log_error("netlist", "a gate library with the name '{}' already exists, discarding current one.", lib->get_name());
                    return nullptr;
                }

                m_gate_libraries[name] = lib;
            }

            return lib;
        }
    }

    void load_all()
    {
        std::vector<hal::path> lib_dirs = core_utils::get_gate_library_directories();

        for (const auto& lib_dir : lib_dirs)
        {
            if (!hal::fs::exists(lib_dir))
            {
                continue;
            }

            log_info("netlist", "Reading all definitions from {}.", lib_dir.string());

            for (const auto& lib_path : core_utils::recursive_directory_range(lib_dir))
            {
                std::shared_ptr<gate_library> lib;

<<<<<<< HEAD
                if (core_utils::ends_with(lib_path.path().string(), ".json"))
                {
                    lib = load_json(lib_path.path());
                }
                else if (core_utils::ends_with(lib_path.path().string(), ".lib"))
                {
                    lib = load_liberty(lib_path.path());
                }

                if (lib != nullptr)
                {
=======
                if (core_utils::ends_with(lib_path.path().string(), ".lib"))
                {
                    lib = load_liberty(lib_path.path());
                }

                if (lib != nullptr)
                {
>>>>>>> ddc8bf8e
                    if (is_duplicate(lib))
                    {
                        log_error("netlist", "a gate library with the name '{}' already exists, discarding current one.", lib->get_name());
                        continue;
                    }

                    m_gate_libraries[lib->get_name()] = lib;
                }
            }
        }
    }

    std::map<std::string, std::shared_ptr<gate_library>> get_gate_libraries()
    {
        return m_gate_libraries;
    }
}    // namespace gate_library_manager<|MERGE_RESOLUTION|>--- conflicted
+++ resolved
@@ -3,24 +3,12 @@
 #include "core/log.h"
 #include "core/utils.h"
 #include "netlist/gate_library/gate_library.h"
-<<<<<<< HEAD
-#include "netlist/gate_library/gate_library_liberty_parser.h"
-=======
 #include "netlist/gate_library/gate_library_parser/gate_library_parser_liberty.h"
->>>>>>> ddc8bf8e
 
 #include <fstream>
 #include <iostream>
 #include <regex>
 #include <sstream>
-<<<<<<< HEAD
-
-#define RAPIDJSON_HAS_STDSTRING 1
-#include "rapidjson/document.h"
-#include "rapidjson/filereadstream.h"
-#include "rapidjson/stringbuffer.h"
-=======
->>>>>>> ddc8bf8e
 
 namespace gate_library_manager
 {
@@ -28,182 +16,14 @@
     {
         std::map<std::string, std::shared_ptr<gate_library>> m_gate_libraries;
 
-<<<<<<< HEAD
-        std::vector<std::string> json_to_vector(const rapidjson::Value& val)
-        {
-            auto array = val.GetArray();
-            std::vector<std::string> res;
-            res.reserve(array.Size());
-            for (const auto& x : array)
-            {
-                res.push_back(x.GetString());
-            }
-            return res;
-        }
-
-        void insert_json_array(std::vector<std::string>* vec, const rapidjson::Value& val)
-        {
-            auto array = json_to_vector(val);
-            vec->insert(vec->end(), array.begin(), array.end());
-        }
-
-        void insert_json_array(std::set<std::string>* set, const rapidjson::Value& val)
-        {
-            for (const auto& x : json_to_vector(val))
-            {
-                set->insert(x);
-            }
-        }
-
-        std::shared_ptr<gate_library> deserialize(const rapidjson::Document& document)
-        {
-            if (!document.HasMember("library"))
-            {
-                log_error("netlist", "gate library has to be defined in the main 'library' json node");
-                return nullptr;
-            }
-
-            auto& library_node = document["library"];
-
-            if (!library_node.HasMember("library_name"))
-            {
-                log_error("netlist", "gate library name has to be defined in a 'library_name' json child node");
-                return nullptr;
-            }
-
-            std::shared_ptr<gate_library> lib = std::make_shared<gate_library>(core_utils::trim(library_node["library_name"].GetString()));
-
-            if (library_node.HasMember("vhdl_includes"))
-            {
-                insert_json_array(lib->get_vhdl_includes(), library_node["vhdl_includes"]);
-            }
-            if (library_node.HasMember("global_gnd_nodes"))
-            {
-                insert_json_array(lib->get_global_gnd_gate_types(), library_node["global_gnd_nodes"]);
-            }
-            if (library_node.HasMember("global_vcc_nodes"))
-            {
-                insert_json_array(lib->get_global_vcc_gate_types(), library_node["global_vcc_nodes"]);
-            }
-
-            if (lib->get_name().empty())
-            {
-                log_error("netlist", "gate library name is empty");
-                return nullptr;
-            }
-            if (lib->get_global_gnd_gate_types()->empty())
-            {
-                log_error("netlist", "gate library does not specify global gnd gates");
-                return nullptr;
-            }
-            if (lib->get_global_vcc_gate_types()->empty())
-            {
-                log_error("netlist", "gate library does not specify global vcc gates");
-                return nullptr;
-            }
-
-            // deserialize joint style: elements
-            if (library_node.HasMember("elements"))
-            {
-                for (const auto& element : library_node["elements"].GetObject())
-                {
-                    std::string name = element.name.GetString();
-                    lib->get_gate_types()->insert(name);
-                    {
-                        auto& map         = *lib->get_gate_type_map_to_input_pin_types();
-                        auto new_elements = json_to_vector(element.value.GetArray()[0]);
-                        for (const auto& x : new_elements)
-                        {
-                            lib->get_input_pin_types()->insert(x);
-                        }
-                        map[name].insert(map[name].end(), new_elements.begin(), new_elements.end());
-                    }
-                    {
-                        auto& map         = *lib->get_gate_type_map_to_inout_pin_types();
-                        auto new_elements = json_to_vector(element.value.GetArray()[1]);
-                        for (const auto& x : new_elements)
-                        {
-                            lib->get_inout_pin_types()->insert(x);
-                        }
-                        map[name].insert(map[name].end(), new_elements.begin(), new_elements.end());
-                    }
-                    {
-                        auto& map         = *lib->get_gate_type_map_to_output_pin_types();
-                        auto new_elements = json_to_vector(element.value.GetArray()[2]);
-                        for (const auto& x : new_elements)
-                        {
-                            lib->get_output_pin_types()->insert(x);
-                        }
-                        map[name].insert(map[name].end(), new_elements.begin(), new_elements.end());
-                    }
-                }
-            }
-
-            // deserialize split style: element_types, elements_input_types, elements_output_types, elements_inout_types
-            if (library_node.HasMember("element_types"))
-            {
-                insert_json_array(lib->get_gate_types(), library_node["element_types"]);
-                if (library_node.HasMember("elements_input_types"))
-                {
-                    auto& map = *lib->get_gate_type_map_to_input_pin_types();
-                    for (const auto& key_element : library_node["elements_input_types"].GetObject())
-                    {
-                        auto new_elements = json_to_vector(key_element.value);
-                        for (const auto& x : new_elements)
-                        {
-                            lib->get_input_pin_types()->insert(x);
-                        }
-                        map[key_element.name.GetString()].insert(map[key_element.name.GetString()].end(), new_elements.begin(), new_elements.end());
-                    }
-                }
-                if (library_node.HasMember("elements_output_types"))
-                {
-                    auto& map = *lib->get_gate_type_map_to_output_pin_types();
-                    for (const auto& key_element : library_node["elements_output_types"].GetObject())
-                    {
-                        auto new_elements = json_to_vector(key_element.value);
-                        for (const auto& x : new_elements)
-                        {
-                            lib->get_output_pin_types()->insert(x);
-                        }
-                        map[key_element.name.GetString()].insert(map[key_element.name.GetString()].end(), new_elements.begin(), new_elements.end());
-                    }
-                }
-                if (library_node.HasMember("elements_inout_types"))
-                {
-                    auto& map = *lib->get_gate_type_map_to_inout_pin_types();
-                    for (const auto& key_element : library_node["elements_inout_types"].GetObject())
-                    {
-                        auto new_elements = json_to_vector(key_element.value);
-                        for (const auto& x : new_elements)
-                        {
-                            lib->get_inout_pin_types()->insert(x);
-                        }
-                        map[key_element.name.GetString()].insert(map[key_element.name.GetString()].end(), new_elements.begin(), new_elements.end());
-                    }
-                }
-            }
-
-            return lib;
-        }
-
-        std::shared_ptr<gate_library> load_json(const hal::path& path)
-=======
         std::shared_ptr<gate_library> load_liberty(const hal::path& path)
->>>>>>> ddc8bf8e
         {
             auto begin_time                   = std::chrono::high_resolution_clock::now();
             std::shared_ptr<gate_library> lib = nullptr;
 
-<<<<<<< HEAD
-            FILE* pFile = fopen(path.string().c_str(), "rb");
-
-            if (pFile != NULL)
-=======
             std::ifstream file(path.string().c_str());
 
             if (file)
->>>>>>> ddc8bf8e
             {
                 std::stringstream buffer;
 
@@ -235,46 +55,6 @@
             return lib;
         }
 
-<<<<<<< HEAD
-        std::shared_ptr<gate_library> load_liberty(const hal::path& path)
-        {
-            auto begin_time                   = std::chrono::high_resolution_clock::now();
-            std::shared_ptr<gate_library> lib = nullptr;
-
-            std::ifstream file(path.string().c_str());
-
-            if (file)
-            {
-                std::stringstream buffer;
-
-                buffer << file.rdbuf();
-
-                lib = gate_library_liberty_parser::parse(buffer);
-
-                file.close();
-
-                if (lib == nullptr)
-                {
-                    log_error("netlist", "failed to load gate library '{}'.", path.string());
-                }
-                else
-                {
-                    log_info("netlist",
-                             "loaded gate library '{}' in {:2.2f} seconds.",
-                             lib->get_name(),
-                             (double)std::chrono::duration_cast<std::chrono::milliseconds>(std::chrono::high_resolution_clock::now() - begin_time).count() / 1000);
-                }
-            }
-            else
-            {
-                log_error("netlist", "could not open gate library file '{}'", path.string());
-            }
-
-            return lib;
-        }
-
-=======
->>>>>>> ddc8bf8e
         bool is_duplicate(const std::shared_ptr<gate_library> lib)
         {
             for (const auto& it : m_gate_libraries)
@@ -300,30 +80,15 @@
         else
         {
             std::shared_ptr<gate_library> lib;
-<<<<<<< HEAD
-            hal::path path_json    = core_utils::get_file(name + ".json", core_utils::get_gate_library_directories());
-            hal::path path_liberty = core_utils::get_file(name + ".lib", core_utils::get_gate_library_directories());
-
-            if (!path_json.empty())
-            {
-                lib = load_json(path_json);
-            }
-            else if (!path_liberty.empty())
-=======
             hal::path path_liberty = core_utils::get_file(name + ".lib", core_utils::get_gate_library_directories());
 
             if (!path_liberty.empty())
->>>>>>> ddc8bf8e
             {
                 lib = load_liberty(path_liberty);
             }
             else
             {
-<<<<<<< HEAD
-                log_error("netlist", "could not find gate library file '{}' or '{}'.", name + ".json", name + ".lib");
-=======
                 log_error("netlist", "could not find gate library file '{}'.", name + ".lib");
->>>>>>> ddc8bf8e
                 return nullptr;
             }
 
@@ -359,19 +124,6 @@
             {
                 std::shared_ptr<gate_library> lib;
 
-<<<<<<< HEAD
-                if (core_utils::ends_with(lib_path.path().string(), ".json"))
-                {
-                    lib = load_json(lib_path.path());
-                }
-                else if (core_utils::ends_with(lib_path.path().string(), ".lib"))
-                {
-                    lib = load_liberty(lib_path.path());
-                }
-
-                if (lib != nullptr)
-                {
-=======
                 if (core_utils::ends_with(lib_path.path().string(), ".lib"))
                 {
                     lib = load_liberty(lib_path.path());
@@ -379,7 +131,6 @@
 
                 if (lib != nullptr)
                 {
->>>>>>> ddc8bf8e
                     if (is_duplicate(lib))
                     {
                         log_error("netlist", "a gate library with the name '{}' already exists, discarding current one.", lib->get_name());
