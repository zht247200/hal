#include "netlist/gate_library/gate_library.h"

gate_library::gate_library(const std::string& name) : m_name(name)
{
}

std::string gate_library::get_name() const
{
    return m_name;
}

void gate_library::add_gate_type(const gate_type& gt)
{
<<<<<<< HEAD
    m_gate_type_map[gt.get_name()] = gt;
=======
    m_gate_types.emplace(gt.get_name(), gt);
>>>>>>> 37554e39

    auto out_pins = gt.get_output_pins();

    if ((gt.get_input_pins().empty() == true) && (out_pins.size() == 1))
    {
        auto bf = gt.get_boolean_function(out_pins[0]);

        if (bf.is_constant_one())
        {
            m_global_vcc_gate_types.insert(&gt);
        }
        else if (bf.is_constant_zero())
        {
            m_global_gnd_gate_types.insert(&gt);
        }
    }
}

const gate_type& gate_library::get_gate_type(std::string name)
{
    return m_gate_type_map[name];
}

std::vector<const gate_type> gate_library::get_gate_types()
{
    std::vector<const gate_type> gate_types;

    for (auto [name, gt] : m_gate_type_map)
    {
        gate_types.push_back(gt);
    }

    return gate_types;
}

std::vector<const gate_type> gate_library::get_global_vcc_gate_types()
{
    std::vector<const gate_type> gate_types;

    for (auto gt : m_global_vcc_gate_types)
    {
        gate_types.push_back(*gt);
    }

    return gate_types;
}

std::vector<const gate_type> gate_library::get_global_gnd_gate_types()
{
    std::vector<const gate_type> gate_types;

    for (auto gt : m_global_gnd_gate_types)
    {
        gate_types.push_back(*gt);
    }

    return gate_types;
}

std::set<std::string>* gate_library::get_input_pin_types()
{
    return &m_input_pin_type;
}

std::set<std::string>* gate_library::get_output_pin_types()
{
    return &m_output_pin_type;
}

std::set<std::string>* gate_library::get_inout_pin_types()
{
    return &m_inout_pin_type;
}

std::map<std::string, std::vector<std::string>>* gate_library::get_gate_type_map_to_input_pin_types()
{
    return &m_gate_type_to_input_pin_types;
}

std::map<std::string, std::vector<std::string>>* gate_library::get_gate_type_map_to_output_pin_types()
{
    return &m_gate_type_to_output_pin_types;
}

std::map<std::string, std::vector<std::string>>* gate_library::get_gate_type_map_to_inout_pin_types()
{
    return &m_gate_type_to_inout_pin_types;
}

std::vector<std::string>* gate_library::get_vhdl_includes()
{
    return &m_vhdl_includes;
}<|MERGE_RESOLUTION|>--- conflicted
+++ resolved
@@ -11,11 +11,7 @@
 
 void gate_library::add_gate_type(const gate_type& gt)
 {
-<<<<<<< HEAD
-    m_gate_type_map[gt.get_name()] = gt;
-=======
     m_gate_types.emplace(gt.get_name(), gt);
->>>>>>> 37554e39
 
     auto out_pins = gt.get_output_pins();
 
