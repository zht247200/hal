--- conflicted
+++ resolved
@@ -181,11 +181,7 @@
     
     /* parse program options */
     bool unknown_option_exists = false;
-<<<<<<< HEAD
-    args = cli_options.parse(argc, argv);
-=======
     args = all_options.parse(argc, argv);
->>>>>>> 92490465
     // Check for unknown options include log manager options --> use all_options
     for (const auto &opt : all_options.get_unknown_arguments())
     {
