#include "selection_details_widget/net_details_widget.h"
#include "gui_globals.h"
#include "netlist/gate.h"
#include "netlist/module.h"
#include "netlist/net.h"
#include <QHeaderView>
#include <QLabel>
#include <QScrollArea>
#include <QTableWidget>
#include <QTableWidgetItem>
#include <QTreeWidget>
#include <QTreeWidgetItem>
#include <QVBoxLayout>

net_details_widget::net_details_widget(QWidget* parent) : QWidget(parent)
{
    m_content_layout = new QVBoxLayout(this);
    m_content_layout->setContentsMargins(0, 0, 0, 0);
    m_content_layout->setSpacing(0);
    m_content_layout->setAlignment(Qt::AlignTop);

    m_tree_row_layout = new QHBoxLayout();
    m_content_layout->setContentsMargins(0, 0, 0, 0);
    m_content_layout->setSpacing(0);

    m_general_table = new QTableWidget(this);
    m_general_table->horizontalHeader()->setStretchLastSection(true);
    m_general_table->horizontalHeader()->hide();
    m_general_table->verticalHeader()->hide();
    m_general_table->setColumnCount(2);
    m_general_table->setRowCount(3);//removed modules item temporary, may even be final

    //m_general_table->setStyleSheet("QTableWidget {background-color : rgb(31, 34, 35);}");

    QFont font("Iosevka");
    font.setBold(true);
    font.setPixelSize(13);

    //m_item_deleted_label = new QLabel(this);
    //m_item_deleted_label->setText("Currently selected item has been removed. Please consider relayouting the Graph.");
    //m_item_deleted_label->setWordWrap(true);
    //m_item_deleted_label->setAlignment(Qt::AlignmentFlag::AlignTop);
    //m_item_deleted_label->setHidden(true);
    //m_content_layout->addWidget(m_item_deleted_label);

    QTableWidgetItem* name_item = new QTableWidgetItem("Name:");
    name_item->setFlags(Qt::ItemIsEnabled);
    //    name_item->setTextColor(Qt::red);
    name_item->setFont(font);
    m_general_table->setItem(0, 0, name_item);

    QTableWidgetItem* type_item = new QTableWidgetItem("Type:");
    type_item->setFlags(Qt::ItemIsEnabled);
    type_item->setFont(font);
    m_general_table->setItem(1, 0, type_item);

    QTableWidgetItem* id_item = new QTableWidgetItem("ID  :");
    id_item->setFlags(Qt::ItemIsEnabled);
    id_item->setFont(font);
    m_general_table->setItem(2, 0, id_item);

    //QTableWidgetItem* module_item = new QTableWidgetItem("modules:");
    id_item->setFlags(Qt::ItemIsEnabled);
    id_item->setFont(font);
    //m_general_table->setItem(3, 0, module_item);

    m_name_item = new QTableWidgetItem();
    m_name_item->setFlags(Qt::ItemIsEnabled | Qt::ItemIsEditable);
    m_general_table->setItem(0, 1, m_name_item);

    m_type_item = new QTableWidgetItem();
    m_type_item->setFlags(Qt::ItemIsEnabled);
    m_general_table->setItem(1, 1, m_type_item);

    m_id_item = new QTableWidgetItem();
    m_id_item->setFlags(Qt::ItemIsEnabled);
    m_general_table->setItem(2, 1, m_id_item);

    m_module_item = new QTableWidgetItem();
    m_module_item->setFlags(Qt::ItemIsEnabled);
    m_general_table->setItem(3, 1, m_module_item);

    m_general_table->verticalHeader()->setSectionResizeMode(QHeaderView::Fixed);
    m_general_table->verticalHeader()->setDefaultSectionSize(16);
    //    m_general_table->resizeRowsToContents();
    m_general_table->resizeColumnToContents(0);
    m_general_table->setShowGrid(false);
    m_general_table->setFocusPolicy(Qt::NoFocus);
    m_general_table->setFrameStyle(QFrame::NoFrame);
    m_general_table->setSizePolicy(QSizePolicy::Expanding, QSizePolicy::Fixed);
    m_general_table->setFixedHeight(m_general_table->verticalHeader()->length());
    m_content_layout->addWidget(m_general_table);

    m_container_layout = new QVBoxLayout(this);
    m_container_layout->setContentsMargins(0, 0, 0, 0);
    m_container_layout->setSpacing(0);
    m_container_layout->setAlignment(Qt::AlignTop);

    m_container = new QWidget(this);
    m_container->setLayout(m_container_layout);
    m_container->setSizePolicy(QSizePolicy::Minimum, QSizePolicy::Minimum);

    m_tree_widget = new QTreeWidget(this);
    m_tree_widget->setFrameStyle(QFrame::NoFrame);
    m_tree_widget->setSizeAdjustPolicy(QAbstractScrollArea::AdjustToContents);
    m_tree_widget->header()->hide();
    m_tree_widget->setSelectionMode(QAbstractItemView::NoSelection);
    m_tree_widget->setFocusPolicy(Qt::NoFocus);
    m_tree_widget->headerItem()->setText(0, "");
    m_tree_widget->headerItem()->setText(1, "");
    m_tree_widget->headerItem()->setText(2, "");
    //m_tree_widget->setSizePolicy(QSizePolicy::Expanding, QSizePolicy::Minimum);
    m_tree_widget->setVerticalScrollBarPolicy(Qt::ScrollBarAlwaysOff);
    m_tree_widget->setHorizontalScrollBarPolicy(Qt::ScrollBarAlwaysOff);
    m_tree_widget->setSizePolicy(QSizePolicy::Minimum, QSizePolicy::Minimum);
    m_tree_widget->header()->setStretchLastSection(false);
    m_tree_widget->header()->setSectionResizeMode(QHeaderView::ResizeToContents);

    m_tree_row_layout->addWidget(m_tree_widget);
    m_tree_row_layout->addSpacerItem(new QSpacerItem(1,1, QSizePolicy::Expanding, QSizePolicy::Minimum));
    m_container_layout->addLayout(m_tree_row_layout);

    connect(m_tree_widget, &QTreeWidget::itemClicked, this, &net_details_widget::on_treewidget_item_clicked);

    m_scroll_area = new QScrollArea(this);
    m_scroll_area->setFrameStyle(QFrame::NoFrame);
    m_scroll_area->setWidgetResizable(true);
    m_scroll_area->setWidget(m_container);
    m_content_layout->addWidget(m_scroll_area);

    m_src_pin = new QTreeWidgetItem(m_tree_widget);
    m_src_pin->setExpanded(true);

    m_dst_pins = new QTreeWidgetItem(m_tree_widget);
    m_dst_pins->setExpanded(true);

<<<<<<< HEAD
    //DIRECT CONNECTION TO CORE BLOCKS REMOVAL OF NET IN GRAPH
    /*
    net_event_handler::register_callback("relay",
                                         std::function<void(net_event_handler::event, std::shared_ptr<net>, u32)>(
                                             std::bind(&net_details_widget::handle_net_event, this, std::placeholders::_1, std::placeholders::_2, std::placeholders::_3)));
    */

=======
>>>>>>> 206fa33b

    connect(&g_netlist_relay, &netlist_relay::net_removed, this, &net_details_widget::handle_net_removed);
    connect(&g_netlist_relay, &netlist_relay::net_name_changed, this, &net_details_widget::handle_net_name_changed);
    connect(&g_netlist_relay, &netlist_relay::net_src_changed, this, &net_details_widget::handle_net_src_changed);
    connect(&g_netlist_relay, &netlist_relay::net_dst_added, this, &net_details_widget::handle_net_dst_added);
    connect(&g_netlist_relay, &netlist_relay::net_dst_removed, this, &net_details_widget::handle_net_dst_removed);

    connect(&g_netlist_relay, &netlist_relay::gate_name_changed, this, &net_details_widget::handle_gate_name_changed);
}

net_details_widget::~net_details_widget()
{
    delete m_name_item;
    delete m_type_item;
    delete m_id_item;
    delete m_src_pin;
    delete m_dst_pins;
}

void net_details_widget::update(u32 net_id)
{
    m_current_id = net_id;

    auto n = g_netlist->get_net_by_id(net_id);

    if(!n)
        return;

    //get name
    m_name_item->setText(QString::fromStdString(n->get_name()));

    //get net type
    QString n_type = "Standard";

    if (g_netlist->is_global_input_net(n))
        n_type = "Input";
    else if (g_netlist->is_global_output_net(n))
        n_type = "Output";

    m_type_item->setText(n_type);

    //get id
    m_id_item->setText(QString::number(n->get_id()));

    //get modules
    QString module_text = "";
    m_module_item->setText(module_text);

    //get src pin
    for (auto item : m_src_pin->takeChildren())
        delete item;

    auto src_pin = n->get_src();

    if (src_pin.get_gate() != nullptr)
    {
        auto src_pin_type = src_pin.get_pin_type();

        if (!src_pin_type.empty())
        {
            QTreeWidgetItem* item = new QTreeWidgetItem(m_src_pin);
            m_src_pin->setText(0, "1 Source Pin");
            item->setText(0, QString::fromStdString(src_pin_type));
            item->setText(1, QChar(0x2b05));
            item->setForeground(1, QBrush(QColor(114, 140, 0), Qt::SolidPattern));
            item->setText(2, QString::fromStdString(src_pin.get_gate()->get_name()));
            item->setData(2, Qt::UserRole, src_pin.get_gate()->get_id());
        }
    }
    else
    {
        m_src_pin->setText(0, "No Source Pin");
    }

    //get destination pins
    for (auto item : m_dst_pins->takeChildren())
        delete item;

    m_dst_pins->setText(0, "");

    if (!g_netlist->is_global_output_net(n))
    {
        auto dsts_pins = n->get_dsts();

        QString dst_text = QString::number(dsts_pins.size()) + " Destination Pins";

        if (dsts_pins.size() == 1)
            dst_text.chop(1);

        m_dst_pins->setText(0, dst_text);

        for (auto dst_pin : dsts_pins)
        {
            auto dst_pin_type = dst_pin.get_pin_type();

            QTreeWidgetItem* item = new QTreeWidgetItem(m_dst_pins);
            item->setText(0, QString::fromStdString(dst_pin_type));
            item->setText(1, QChar(0x27a1));
            item->setForeground(1, QBrush(QColor(114, 140, 0), Qt::SolidPattern));
            item->setText(2, QString::fromStdString(dst_pin.get_gate()->get_name()));
            item->setData(2, Qt::UserRole, dst_pin.get_gate()->get_id());
        }
    }

    m_general_table->setHidden(false);
    m_scroll_area->setHidden(false);
    //m_item_deleted_label->setHidden(true);

//    m_tree_widget->resizeColumnToContents(0);
//    m_tree_widget->resizeColumnToContents(1);
//    m_tree_widget->resizeColumnToContents(2);

}

void net_details_widget::handle_item_expanded(QTreeWidgetItem* item)
{
    Q_UNUSED(item)
}

void net_details_widget::handle_item_collapsed(QTreeWidgetItem* item)
{
    Q_UNUSED(item)
}

void net_details_widget::on_treewidget_item_clicked(QTreeWidgetItem* item, int column)
{
    auto gate_id = item->data(2, Qt::UserRole).toInt();
    auto pin     = item->text(0).toStdString();
    if (m_dst_pins == item->parent() && column == 2)
    {
        std::shared_ptr<gate> clicked_gate = g_netlist->get_gate_by_id(gate_id);

        if (!clicked_gate)
            return;

        g_selection_relay.clear();
        g_selection_relay.m_selected_gates.insert(clicked_gate->get_id());
        g_selection_relay.m_focus_type = selection_relay::item_type::gate;
        g_selection_relay.m_focus_id   = clicked_gate->get_id();
        g_selection_relay.m_subfocus   = selection_relay::subfocus::left;

        auto pins                          = clicked_gate->get_input_pins();
        auto index                         = std::distance(pins.begin(), std::find(pins.begin(), pins.end(), pin));
        g_selection_relay.m_subfocus_index = index;

        g_selection_relay.relay_selection_changed(this);
    }
    else if (m_src_pin == item->parent() && column == 2)
    {
        std::shared_ptr<gate> clicked_gate = g_netlist->get_gate_by_id(gate_id);

        if (!clicked_gate)
            return;

        g_selection_relay.clear();
        g_selection_relay.m_selected_gates.insert(clicked_gate->get_id());
        g_selection_relay.m_focus_type = selection_relay::item_type::gate;
        g_selection_relay.m_focus_id   = clicked_gate->get_id();
        g_selection_relay.m_subfocus   = selection_relay::subfocus::right;

        auto pins                          = clicked_gate->get_output_pins();
        auto index                         = std::distance(pins.begin(), std::find(pins.begin(), pins.end(), pin));
        g_selection_relay.m_subfocus_index = index;

        g_selection_relay.relay_selection_changed(this);
    }
}

<<<<<<< HEAD
void net_details_widget::handle_net_event(net_event_handler::event ev, std::shared_ptr<net> net, u32 associated_data)
{
    Q_UNUSED(associated_data);

    qDebug() << "m_current_id " + m_current_id;
    qDebug() << "net_id " + net->get_id();

    if(m_current_id == net->get_id())
    {
        if(ev == net_event_handler::event::removed)
        {
            m_general_table->setHidden(true);
            m_scroll_area->setHidden(true);
        }
        else if(ev == net_event_handler::event::name_changed)
        {
            m_name_item->setText(QString::fromStdString(net->get_name()));
        }
        else
        {
            update(m_current_id);
        }
    }
}

=======
>>>>>>> 206fa33b
void net_details_widget::handle_net_removed(const std::shared_ptr<net> n)
{
    if(m_current_id == n->get_id())
    {
        m_general_table->setHidden(true);
        m_scroll_area->setHidden(true);
    }
}

void net_details_widget::handle_net_name_changed(const std::shared_ptr<net> n)
{
    if(m_current_id == n->get_id())
        m_name_item->setText(QString::fromStdString(n->get_name()));

}

void net_details_widget::handle_net_src_changed(const std::shared_ptr<net> n)
{
    if(m_current_id == n->get_id())
        update(m_current_id);
}

void net_details_widget::handle_net_dst_added(const std::shared_ptr<net> n, const u32 dst_gate_id)
{
    Q_UNUSED(dst_gate_id);

    if(m_current_id == n->get_id())
        update(m_current_id);
}

void net_details_widget::handle_net_dst_removed(const std::shared_ptr<net> n, const u32 dst_gate_id)
{
    Q_UNUSED(dst_gate_id);

    if(m_current_id == n->get_id())
        update(m_current_id);
}

void net_details_widget::handle_gate_name_changed(const std::shared_ptr<gate> g)
{
    Q_UNUSED(g)

    bool update_needed = false;

    //current net
    auto n = g_netlist->get_net_by_id(m_current_id);

    //check if current net is in netlist (m_current_id is unassigned if netlist details widget hasn't been shown once)
    if(!g_netlist->is_net_in_netlist(n))
        return;

    //check if renamed gate is src of the currently shown net
    if(n->get_src().get_gate()->get_id() == m_current_id)
        update_needed = true;

    //check if renamed gate is a dst of the currently shown net
    if(!update_needed)
    {
        for(auto e : n->get_dsts())
        {
            if(e.get_gate()->get_id() == m_current_id)
            {
                update_needed = true;
                break;
            }
        }
    }

    if(update_needed)
        update(m_current_id);
}<|MERGE_RESOLUTION|>--- conflicted
+++ resolved
@@ -134,16 +134,6 @@
     m_dst_pins = new QTreeWidgetItem(m_tree_widget);
     m_dst_pins->setExpanded(true);
 
-<<<<<<< HEAD
-    //DIRECT CONNECTION TO CORE BLOCKS REMOVAL OF NET IN GRAPH
-    /*
-    net_event_handler::register_callback("relay",
-                                         std::function<void(net_event_handler::event, std::shared_ptr<net>, u32)>(
-                                             std::bind(&net_details_widget::handle_net_event, this, std::placeholders::_1, std::placeholders::_2, std::placeholders::_3)));
-    */
-
-=======
->>>>>>> 206fa33b
 
     connect(&g_netlist_relay, &netlist_relay::net_removed, this, &net_details_widget::handle_net_removed);
     connect(&g_netlist_relay, &netlist_relay::net_name_changed, this, &net_details_widget::handle_net_name_changed);
@@ -312,34 +302,6 @@
     }
 }
 
-<<<<<<< HEAD
-void net_details_widget::handle_net_event(net_event_handler::event ev, std::shared_ptr<net> net, u32 associated_data)
-{
-    Q_UNUSED(associated_data);
-
-    qDebug() << "m_current_id " + m_current_id;
-    qDebug() << "net_id " + net->get_id();
-
-    if(m_current_id == net->get_id())
-    {
-        if(ev == net_event_handler::event::removed)
-        {
-            m_general_table->setHidden(true);
-            m_scroll_area->setHidden(true);
-        }
-        else if(ev == net_event_handler::event::name_changed)
-        {
-            m_name_item->setText(QString::fromStdString(net->get_name()));
-        }
-        else
-        {
-            update(m_current_id);
-        }
-    }
-}
-
-=======
->>>>>>> 206fa33b
 void net_details_widget::handle_net_removed(const std::shared_ptr<net> n)
 {
     if(m_current_id == n->get_id())
