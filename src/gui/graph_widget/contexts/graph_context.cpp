#include "gui/graph_widget/contexts/graph_context.h"

#include "netlist/module.h"

#include "gui/graph_widget/contexts/graph_context_subscriber.h"
#include "gui/graph_widget/graphics_scene.h"
#include "gui/graph_widget/layouters/layouter_task.h"
#include "gui/gui_globals.h"

static const bool lazy_updates = false;

graph_context::graph_context(const QString& name, QObject* parent)
    : QObject(parent),
      m_name(name),
      m_user_update_count(0),
      m_unapplied_changes(false),
      m_scene_update_required(false),
      m_scene_update_in_progress(false)
{
}

void graph_context::set_layouter(graph_layouter* layouter)
{
    assert(layouter);

    connect(layouter, qOverload<int>(&graph_layouter::status_update), this, qOverload<int>(&graph_context::handle_layouter_update), Qt::ConnectionType::QueuedConnection);
    connect(layouter, qOverload<const QString&>(&graph_layouter::status_update), this, qOverload<const QString&>(&graph_context::handle_layouter_update), Qt::ConnectionType::QueuedConnection);

    m_layouter = layouter;

    connect(&g_netlist_relay, &netlist_relay::net_removed, this, &graph_context::handle_net_removed);
}

void graph_context::set_shader(graph_shader* shader)
{
    assert(shader);

    m_shader = shader;
}

graph_context::~graph_context()
{
    for (graph_context_subscriber* subscriber : m_subscribers)
        subscriber->handle_context_about_to_be_deleted();
}

void graph_context::subscribe(graph_context_subscriber* const subscriber)
{
    assert(subscriber);
    assert(!m_subscribers.contains(subscriber));

    m_subscribers.append(subscriber);
    update();
}

void graph_context::unsubscribe(graph_context_subscriber* const subscriber)
{
    assert(subscriber);

    m_subscribers.removeOne(subscriber);
}

void graph_context::begin_change()
{
    ++m_user_update_count;
}

void graph_context::end_change()
{
    --m_user_update_count;
    if (m_user_update_count == 0)
    {
        evaluate_changes();
        update();
    }
}

void graph_context::add(const QSet<u32>& modules, const QSet<u32>& gates)
{
    QSet<u32> new_modules = modules - m_modules;
    QSet<u32> new_gates   = gates - m_gates;

    QSet<u32> old_modules = m_removed_modules & modules;
    QSet<u32> old_gates   = m_removed_gates & gates;

    m_removed_modules -= old_modules;
    m_removed_gates -= old_gates;

    m_added_modules += new_modules;
    m_added_gates += new_gates;

    if (m_user_update_count == 0)
    {
        evaluate_changes();
        update();
    }
}

void graph_context::remove(const QSet<u32>& modules, const QSet<u32>& gates, const QSet<u32>& nets)
{
    QSet<u32> old_modules = modules & m_modules;
    QSet<u32> old_gates   = gates & m_gates;
    QSet<u32> old_nets    = nets & m_nets;

    m_removed_modules += old_modules;
    m_removed_gates += old_gates;
    m_removed_nets += old_nets;

    m_added_modules -= modules;
    m_added_gates -= gates;
    m_added_nets -= nets;

    if (m_user_update_count == 0)
    {
        evaluate_changes();
        update();
    }
}

void graph_context::clear()
{
    m_removed_modules = m_modules;
    m_removed_gates   = m_gates;

    m_added_modules.clear();
    m_added_gates.clear();

    if (m_user_update_count == 0)
    {
        evaluate_changes();
        update();
    }
}

void graph_context::fold_module_of_gate(u32 id)
{
    auto contained_gates = m_gates + m_added_gates - m_removed_gates;
    if (contained_gates.find(id) != contained_gates.end())
    {
        auto m = g_netlist->get_gate_by_id(id)->get_module();
        QSet<u32> gates;
        QSet<u32> modules;
        for (const auto& g : m->get_gates(DONT_CARE, DONT_CARE, true))
        {
            gates.insert(g->get_id());
        }
        for (const auto& sm : m->get_submodules(DONT_CARE, true))
        {
            modules.insert(sm->get_id());
        }
        begin_change();
        remove(modules, gates, {});
        add({m->get_id()}, {});
        end_change();
    }
}

void graph_context::unfold_module(u32 id)
{
    auto contained_modules = m_modules + m_added_modules - m_removed_modules;

    if (contained_modules.find(id) != contained_modules.end())
    {
        auto m = g_netlist->get_module_by_id(id);
        QSet<u32> gates;
        QSet<u32> modules;
        for (const auto& g : m->get_gates())
        {
            gates.insert(g->get_id());
        }
        for (const auto& sm : m->get_submodules())
        {
            modules.insert(sm->get_id());
        }
        begin_change();
        remove({id}, {}, {});
        add(modules, gates);
        end_change();
    }
}

const QSet<u32>& graph_context::modules() const
{
    return m_modules;
}

const QSet<u32>& graph_context::gates() const
{
    return m_gates;
}

const QSet<u32>& graph_context::nets() const
{
    return m_nets;
}

graphics_scene* graph_context::scene()
{
    return m_layouter->scene();
}

QString graph_context::name() const
{
    return m_name;
}

bool graph_context::scene_update_in_progress() const
{
    return m_scene_update_in_progress;
}

void graph_context::schedule_scene_update()
{
    m_scene_update_required = true;

    if (m_scene_update_in_progress)
        return;

    if (lazy_updates)
        if (m_subscribers.empty())
            return;

    update();
}

bool graph_context::node_for_gate(hal::node& node, const u32 id) const
{
    if (m_gates.contains(id))
    {
        node.id   = id;
        node.type = hal::node_type::gate;
        return true;
    }

    std::shared_ptr<gate> g = g_netlist->get_gate_by_id(id);

    if (!g)
        return false;

    std::shared_ptr<module> m = g->get_module();

    while (m)
    {
        if (m_modules.contains(m->get_id()))
        {
            node.id   = m->get_id();
            node.type = hal::node_type::module;
            return true;
        }

        m = m->get_parent_module();
    }

    return false;
}

graph_layouter* graph_context::debug_get_layouter() const
{
    return m_layouter;
}

void graph_context::handle_layouter_update(const int percent)
{
    for (graph_context_subscriber* s : m_subscribers)
        s->handle_status_update(percent);
}

void graph_context::handle_layouter_update(const QString& message)
{
    for (graph_context_subscriber* s : m_subscribers)
        s->handle_status_update(message);
}

void graph_context::handle_layouter_finished()
{
    if (m_unapplied_changes)
        apply_changes();

    if (m_scene_update_required)
    {
        start_scene_update();
    }
    else
    {
        m_shader->update();
        m_layouter->scene()->update_visuals(m_shader->get_shading());

        m_scene_update_in_progress = false;

        m_layouter->scene()->connect_all();

        for (graph_context_subscriber* s : m_subscribers)
            s->handle_scene_available();
    }
}

void graph_context::evaluate_changes()
{
<<<<<<< HEAD
    if (!m_added_gates.isEmpty() || !m_removed_gates.isEmpty() || !m_added_modules.isEmpty() || !m_removed_modules.isEmpty() || !m_added_nets.isEmpty() || !m_removed_nets.isEmpty())
        m_unhandled_changes = true;
=======
    if (!m_added_gates.isEmpty() || !m_removed_gates.isEmpty() || !m_added_modules.isEmpty() || !m_removed_modules.isEmpty())
        m_unapplied_changes = true;
}

void graph_context::update()
{
    if (m_unapplied_changes)
        apply_changes();

    if (m_scene_update_required)
        start_scene_update();
>>>>>>> 1c3dea13
}

void graph_context::apply_changes()
{
    m_modules -= m_removed_modules;
    m_gates -= m_removed_gates;

    m_modules += m_added_modules;
    m_gates += m_added_gates;

    m_layouter->remove(m_removed_modules, m_removed_gates, m_nets);
    m_shader->remove(m_removed_modules, m_removed_gates, m_nets);

    m_nets.clear();
    for (const auto& id : m_gates)
    {
        auto g = g_netlist->get_gate_by_id(id);
        for (const auto& net : g->get_fan_in_nets())
        {
            m_nets.insert(net->get_id());
        }
        for (const auto& net : g->get_fan_out_nets())
        {
            m_nets.insert(net->get_id());
        }
    }
    for (const auto& id : m_modules)
    {
        auto m = g_netlist->get_module_by_id(id);
        for (const auto& net : m->get_input_nets())
        {
            m_nets.insert(net->get_id());
        }
        for (const auto& net : m->get_output_nets())
        {
            m_nets.insert(net->get_id());
        }
    }

    m_layouter->add(m_added_modules, m_added_gates, m_nets);
    m_shader->add(m_added_modules, m_added_gates, m_nets);

    m_added_modules.clear();
    m_added_gates.clear();

    m_removed_modules.clear();
    m_removed_gates.clear();

    m_unapplied_changes     = false;
    m_scene_update_required = true;
}

void graph_context::start_scene_update()
{
    m_scene_update_in_progress    = true;

    for (graph_context_subscriber* s : m_subscribers)
        s->handle_scene_unavailable();

    m_layouter->scene()->disconnect_all();

    m_scene_update_required = false;

    layouter_task* task = new layouter_task(m_layouter);
    connect(task, &layouter_task::finished, this, &graph_context::handle_layouter_finished, Qt::ConnectionType::QueuedConnection);
    g_thread_pool->queue_task(task);
}

void graph_context::handle_net_removed(std::shared_ptr<net> n)
{
    remove({}, {}, {n->get_id()});
}<|MERGE_RESOLUTION|>--- conflicted
+++ resolved
@@ -296,11 +296,7 @@
 
 void graph_context::evaluate_changes()
 {
-<<<<<<< HEAD
     if (!m_added_gates.isEmpty() || !m_removed_gates.isEmpty() || !m_added_modules.isEmpty() || !m_removed_modules.isEmpty() || !m_added_nets.isEmpty() || !m_removed_nets.isEmpty())
-        m_unhandled_changes = true;
-=======
-    if (!m_added_gates.isEmpty() || !m_removed_gates.isEmpty() || !m_added_modules.isEmpty() || !m_removed_modules.isEmpty())
         m_unapplied_changes = true;
 }
 
@@ -311,7 +307,6 @@
 
     if (m_scene_update_required)
         start_scene_update();
->>>>>>> 1c3dea13
 }
 
 void graph_context::apply_changes()
