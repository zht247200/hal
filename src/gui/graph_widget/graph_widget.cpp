#include "gui/graph_widget/graph_widget.h"

#include "netlist/gate.h"
#include "netlist/module.h"
#include "netlist/net.h"

#include "gui/graph_tab_widget/graph_tab_widget.h"
#include "gui/graph_widget/contexts/graph_context.h"
#include "gui/graph_widget/graph_context_manager.h"
#include "gui/graph_widget/graph_graphics_view.h"
#include "gui/graph_widget/graph_layout_progress_widget.h"
#include "gui/graph_widget/graph_layout_spinner_widget.h"
#include "gui/graph_widget/graph_navigation_widget.h"
#include "gui/graph_widget/graphics_scene.h"
#include "gui/graph_widget/items/graphics_gate.h"
#include "gui/gui_globals.h"
#include "gui/hal_content_manager/hal_content_manager.h"
#include "gui/overlay/dialog_overlay.h"
#include "gui/toolbar/toolbar.h"

#include <QDebug>
#include <QInputDialog>
#include <QKeyEvent>
#include <QToolButton>
#include <QVBoxLayout>
#include <QVariantAnimation>

graph_widget::graph_widget(graph_context* context, QWidget* parent)
    : content_widget("Graph", parent), m_view(new graph_graphics_view(this)), m_context(context), m_overlay(new dialog_overlay(this)), m_navigation_widget(new graph_navigation_widget(nullptr)),
      m_progress_widget(new graph_layout_progress_widget(this)), m_spinner_widget(new graph_layout_spinner_widget(this)), m_current_expansion(0)
{
    connect(m_navigation_widget, &graph_navigation_widget::navigation_requested, this, &graph_widget::handle_navigation_jump_requested);
    connect(m_navigation_widget, &graph_navigation_widget::close_requested, m_overlay, &dialog_overlay::hide);
    connect(m_navigation_widget, &graph_navigation_widget::close_requested, this, &graph_widget::reset_focus);

    connect(m_overlay, &dialog_overlay::clicked, m_overlay, &dialog_overlay::hide);

    connect(m_view, &graph_graphics_view::module_double_clicked, this, &graph_widget::handle_module_double_clicked);

    m_overlay->hide();
    m_overlay->set_widget(m_navigation_widget);
    m_spinner_widget->hide();
    m_content_layout->addWidget(m_view);

    m_view->setFrameStyle(QFrame::NoFrame);
    m_view->setTransformationAnchor(QGraphicsView::AnchorUnderMouse);
    m_view->setRenderHint(QPainter::Antialiasing, false);
    m_view->setDragMode(QGraphicsView::RubberBandDrag);

    m_context->subscribe(this);

    if (!m_context->scene_update_in_progress())
    {
        m_view->setScene(m_context->scene());
        m_view->centerOn(0, 0);
    }
}

graph_context* graph_widget::get_context() const
{
    return m_context;
}

void graph_widget::handle_scene_available()
{
    m_view->setScene(m_context->scene());

    connect(m_overlay, &dialog_overlay::clicked, m_overlay, &dialog_overlay::hide);

    m_overlay->hide();
    m_spinner_widget->hide();
    m_overlay->set_widget(m_navigation_widget);

    if (hasFocus())
        m_view->setFocus();
}

void graph_widget::handle_scene_unavailable()
{
    m_view->setScene(nullptr);

    disconnect(m_overlay, &dialog_overlay::clicked, m_overlay, &dialog_overlay::hide);

    m_overlay->set_widget(m_spinner_widget);

    if (m_overlay->isHidden())
        m_overlay->show();
}

void graph_widget::handle_context_about_to_be_deleted()
{
    m_view->setScene(nullptr);
    m_context = nullptr;
}

void graph_widget::handle_status_update(const int percent)
{
    Q_UNUSED(percent)
}

void graph_widget::handle_status_update(const QString& message)
{
    Q_UNUSED(message)
}

void graph_widget::keyPressEvent(QKeyEvent* event)
{
    if (!m_context)
        return;

    if (m_context->scene_update_in_progress())
        return;

    switch (event->key())
    {
        case Qt::Key_Left:
        {
            handle_navigation_left_request();
            break;
        }
        case Qt::Key_Right:
        {
            handle_navigation_right_request();
            break;
        }
        case Qt::Key_Up:
        {
            handle_navigation_up_request();
            break;
        }
        case Qt::Key_Down:
        {
            handle_navigation_down_request();
            break;
        }
        case Qt::Key_Z:
        {
            if (event->modifiers() & Qt::ControlModifier)    // modifiers are set as bitmasks
            {
                handle_history_step_back_request();
            }
            break;
        }
        default:
            break;
    }
}

void graph_widget::handle_navigation_jump_requested(const u32 via_net, const u32 to_gate)
{
    setFocus();
    // ASSERT INPUTS ARE VALID ?
    auto n = g_netlist->get_net_by_id(via_net);
    auto g = g_netlist->get_gate_by_id(to_gate);

    if (!g || !n)
        return;

    if (!m_context->gates().contains(to_gate))
    {
        for (const auto& m : g_netlist->get_modules())
        {
            if (m->get_name() == m_context->name().toStdString())
            {
                u32 cnt = 0;
                while (true)
                {
                    ++cnt;
                    QString new_name = m_context->name() + " modified";
                    if (cnt > 1)
                    {
                        new_name += " (" + QString::number(cnt) + ")";
                    }
                    bool found = false;
                    for (const auto& ctx : g_graph_context_manager.get_contexts())
                    {
                        if (ctx->name() == new_name)
                        {
                            found = true;
                            break;
                        }
                    }
                    if (!found)
                    {
                        g_graph_context_manager.rename_graph_context(m_context, new_name);
                        break;
                    }
                }
                break;
            }
        }

        m_context->add({}, {to_gate});
    }
    else
    {
        m_overlay->hide();
        //if (hasFocus())
        m_view->setFocus();
    }

    // SELECT IN RELAY
    g_selection_relay.clear();
    g_selection_relay.m_selected_gates.insert(to_gate);
    g_selection_relay.m_focus_type = selection_relay::item_type::gate;
    g_selection_relay.m_focus_id   = to_gate;
    g_selection_relay.m_subfocus   = selection_relay::subfocus::none;

    u32 cnt = 0;
    for (const auto& pin : g->get_input_pin_types())
    {
        if (g->get_fan_in_net(pin) == n)    // input net
        {
            g_selection_relay.m_subfocus       = selection_relay::subfocus::left;
            g_selection_relay.m_subfocus_index = cnt;
            break;
        }
        cnt++;
    }
    if (g_selection_relay.m_subfocus == selection_relay::subfocus::none)
    {
        cnt = 0;
        for (const auto& pin : g->get_output_pin_types())
        {
            if (g->get_fan_out_net(pin) == n)    // input net
            {
                g_selection_relay.m_subfocus       = selection_relay::subfocus::right;
                g_selection_relay.m_subfocus_index = cnt;
                break;
            }
            cnt++;
        }
    }

    g_selection_relay.relay_selection_changed(nullptr);

    // JUMP TO THE GATE
    ensure_gate_visible(to_gate);
}

void graph_widget::handle_module_double_clicked(const u32 id)
{
    // CONNECT DIRECTLY TO HANDLE ???
    // MAYBE ADDITIONAL CODE NECESSARY HERE...
    handle_enter_module_requested(id);
}

// ADD SOUND OR ERROR MESSAGE TO FAILED NAVIGATION ATTEMPTS
void graph_widget::handle_navigation_left_request()
{
    switch (g_selection_relay.m_focus_type)
    {
        case selection_relay::item_type::none:
        {
            return;
<<<<<<< HEAD
        }
        case selection_relay::item_type::gate:
=======

        if (g->get_input_pins().size())
>>>>>>> ddc8bf8e
        {
            std::shared_ptr<gate> g = g_netlist->get_gate_by_id(g_selection_relay.m_focus_id);

            if (!g)
                return;

            if (g_selection_relay.m_subfocus == selection_relay::subfocus::left)
            {
<<<<<<< HEAD
                std::string pin_type   = g->get_input_pin_types()[g_selection_relay.m_subfocus_index];
=======
                std::string pin_type = *std::next(g->get_input_pins().begin(), g_selection_relay.m_subfocus_index);
>>>>>>> ddc8bf8e
                std::shared_ptr<net> n = g->get_fan_in_net(pin_type);

                if (!n)
                    return;

                if (n->get_src().gate == nullptr)
                {
                    g_selection_relay.clear();
                    g_selection_relay.m_selected_nets.insert(n->get_id());
                    g_selection_relay.m_focus_type = selection_relay::item_type::net;
                    g_selection_relay.m_focus_id   = n->get_id();
                    g_selection_relay.relay_selection_changed(nullptr);
                }
                else
                {
                    handle_navigation_jump_requested(n->get_id(), n->get_src().get_gate()->get_id());
                }
            }
            else if (g->get_input_pin_types().size())
            {
                g_selection_relay.m_subfocus       = selection_relay::subfocus::left;
                g_selection_relay.m_subfocus_index = 0;

                g_selection_relay.relay_subfocus_changed(nullptr);
            }

            return;
        }
        case selection_relay::item_type::net:
        {
            std::shared_ptr<net> n = g_netlist->get_net_by_id(g_selection_relay.m_focus_id);

            if (!n)
                return;

            if (n->get_src().gate != nullptr)
            {
                handle_navigation_jump_requested(n->get_id(), n->get_src().get_gate()->get_id());
            }

            return;
        }
        case selection_relay::item_type::module:
        {
            return;
        }
    }
}

void graph_widget::handle_navigation_right_request()
{
    switch (g_selection_relay.m_focus_type)
    {
        case selection_relay::item_type::none:
        {
            return;
        }
        case selection_relay::item_type::gate:
        {
            std::shared_ptr<gate> g = g_netlist->get_gate_by_id(g_selection_relay.m_focus_id);

            if (!g)
                return;

            if (g_selection_relay.m_subfocus == selection_relay::subfocus::right)
            {
                auto n = g->get_fan_out_net(g->get_output_pin_types()[g_selection_relay.m_subfocus_index]);
                if (n->get_num_of_dsts() == 0)
                {
                    g_selection_relay.clear();
                    g_selection_relay.m_selected_nets.insert(n->get_id());
                    g_selection_relay.m_focus_type = selection_relay::item_type::net;
                    g_selection_relay.m_focus_id   = n->get_id();
                    g_selection_relay.relay_selection_changed(nullptr);
                }
                else if (n->get_num_of_dsts() == 1)
                {
                    handle_navigation_jump_requested(n->get_id(), n->get_dsts()[0].get_gate()->get_id());
                }
                else
                {
                    m_navigation_widget->setup();
                    m_navigation_widget->setFocus();
                    m_overlay->show();
                }
            }
            else if (g->get_output_pin_types().size())
            {
                g_selection_relay.m_subfocus       = selection_relay::subfocus::right;
                g_selection_relay.m_subfocus_index = 0;

                g_selection_relay.relay_subfocus_changed(nullptr);
            }

            return;
        }
        case selection_relay::item_type::net:
        {
            std::shared_ptr<net> n = g_netlist->get_net_by_id(g_selection_relay.m_focus_id);

            if (!n)
                return;

            if (n->get_num_of_dsts() == 0)
                return;

            if (n->get_num_of_dsts() == 1)
            {
                handle_navigation_jump_requested(n->get_id(), n->get_dsts()[0].get_gate()->get_id());
            }
            else
            {
                m_navigation_widget->setup();
                m_navigation_widget->setFocus();
                m_overlay->show();
            }

            return;
        }
        case selection_relay::item_type::module:
        {
            return;
        }
    }
}

void graph_widget::handle_navigation_up_request()
{
    if (g_selection_relay.m_focus_type == selection_relay::item_type::gate)
        if (m_context->gates().contains(g_selection_relay.m_focus_id))
            g_selection_relay.navigate_up();
}

void graph_widget::handle_navigation_down_request()
{
    if (g_selection_relay.m_focus_type == selection_relay::item_type::gate)
        if (m_context->gates().contains(g_selection_relay.m_focus_id))
            g_selection_relay.navigate_down();
}

void graph_widget::handle_history_step_back_request()
{
    /*
    if (m_context_history.empty())
        return;

    auto entry = m_context_history.back();
    m_context_history.pop_back();

    m_context->begin_change();
    m_context->clear();
    m_context->add(entry.m_modules, entry.m_gates);
    m_context->end_change();

    qDebug() << "REMOVED context to history, full history:";
    int i = 0;

    for (const context_history_entry& e : m_context_history)
    {
        qDebug() << "Entry " + QString::number(i);

        QString modules = "Modules: " + QString::number(e.m_modules.size());
        //        QString modules = "Modules: ";
        //        for (u32 id : e.m_modules)
        //            modules.append(QString::number(id) + ", ");

        qDebug() << modules;

        QString gates = "Gates: " + QString::number(e.m_gates.size());
        //        QString gates = "Gates: ";
        //        for (u32 id : e.m_gates)
        //            gates.append(QString::number(id) + ", ");

        qDebug() << gates;

        ++i;
    }

    qDebug() << "-------------------------------------";
    */
}

void graph_widget::handle_enter_module_requested(const u32 id)
{
    if (m_context->gates().isEmpty() && m_context->modules() == QSet<u32>({id}))
    {
        m_context->unfold_module(id);
        return;
    }

    auto m = g_netlist->get_module_by_id(id);
    QSet<u32> gate_ids;
    QSet<u32> module_ids;
    for (const auto& g : m->get_gates())
    {
        gate_ids.insert(g->get_id());
    }
    for (const auto& sm : m->get_submodules())
    {
        module_ids.insert(sm->get_id());
    }

    for (const auto& ctx : g_graph_context_manager.get_contexts())
    {
        if ((ctx->gates().isEmpty() && ctx->modules() == QSet<u32>({id})) || (ctx->modules() == module_ids && ctx->gates() == gate_ids))
        {
            g_content_manager->get_graph_tab_widget()->show_context(ctx);
            return;
        }
    }

    auto ctx = g_graph_context_manager.create_new_context(QString::fromStdString(m->get_name()));
    ctx->add(module_ids, gate_ids);
}

void graph_widget::ensure_gate_visible(const u32 gate)
{
    if (m_context->scene_update_in_progress())
        return;

    const graphics_gate* itm = m_context->scene()->get_gate_item(gate);

    auto anim = new QVariantAnimation();
    anim->setDuration(1000);

    QPointF center = m_view->mapToScene(QRect(0, 0, m_view->viewport()->width(), m_view->viewport()->height())).boundingRect().center();
    anim->setStartValue(center);
    anim->setEndValue(itm->pos());

    connect(anim, &QVariantAnimation::valueChanged, [=](const QVariant& value) { m_view->centerOn(value.toPoint()); });

    anim->start(QAbstractAnimation::DeleteWhenStopped);
}

void graph_widget::add_context_to_history()
{
    /*context_history_entry entry;

    entry.m_modules = m_context->modules();
    entry.m_gates   = m_context->gates();

    m_context_history.push_back(entry);

    while (m_context_history.size() > 10)
    {
        m_context_history.pop_front();
    }

    qDebug() << "ADDED context to history, full history:";
    int i = 0;

    for (const context_history_entry& e : m_context_history)
    {
        qDebug() << "Entry " + QString::number(i);

        QString modules = "Modules: " + QString::number(e.m_modules.size());
        //        QString modules = "Modules: ";
        //        for (u32 id : e.m_modules)
        //            modules.append(QString::number(id) + ", ");

        qDebug() << modules;

        QString gates = "Gates: " + QString::number(e.m_gates.size());
        //        QString gates = "Gates: ";
        //        for (u32 id : e.m_gates)
        //            gates.append(QString::number(id) + ", ");

        qDebug() << gates;

        ++i;
    }

    qDebug() << "-------------------------------------";*/
}

void graph_widget::reset_focus()
{
    m_view->setFocus();
}

graph_graphics_view* graph_widget::view()
{
    return m_view;
}<|MERGE_RESOLUTION|>--- conflicted
+++ resolved
@@ -207,7 +207,7 @@
     g_selection_relay.m_subfocus   = selection_relay::subfocus::none;
 
     u32 cnt = 0;
-    for (const auto& pin : g->get_input_pin_types())
+    for (const auto& pin : g->get_input_pins())
     {
         if (g->get_fan_in_net(pin) == n)    // input net
         {
@@ -220,7 +220,7 @@
     if (g_selection_relay.m_subfocus == selection_relay::subfocus::none)
     {
         cnt = 0;
-        for (const auto& pin : g->get_output_pin_types())
+        for (const auto& pin : g->get_output_pins())
         {
             if (g->get_fan_out_net(pin) == n)    // input net
             {
@@ -253,13 +253,8 @@
         case selection_relay::item_type::none:
         {
             return;
-<<<<<<< HEAD
         }
         case selection_relay::item_type::gate:
-=======
-
-        if (g->get_input_pins().size())
->>>>>>> ddc8bf8e
         {
             std::shared_ptr<gate> g = g_netlist->get_gate_by_id(g_selection_relay.m_focus_id);
 
@@ -268,11 +263,7 @@
 
             if (g_selection_relay.m_subfocus == selection_relay::subfocus::left)
             {
-<<<<<<< HEAD
-                std::string pin_type   = g->get_input_pin_types()[g_selection_relay.m_subfocus_index];
-=======
-                std::string pin_type = *std::next(g->get_input_pins().begin(), g_selection_relay.m_subfocus_index);
->>>>>>> ddc8bf8e
+                std::string pin_type   = g->get_input_pins()[g_selection_relay.m_subfocus_index];
                 std::shared_ptr<net> n = g->get_fan_in_net(pin_type);
 
                 if (!n)
@@ -291,7 +282,7 @@
                     handle_navigation_jump_requested(n->get_id(), n->get_src().get_gate()->get_id());
                 }
             }
-            else if (g->get_input_pin_types().size())
+            else if (g->get_input_pins().size())
             {
                 g_selection_relay.m_subfocus       = selection_relay::subfocus::left;
                 g_selection_relay.m_subfocus_index = 0;
@@ -339,7 +330,7 @@
 
             if (g_selection_relay.m_subfocus == selection_relay::subfocus::right)
             {
-                auto n = g->get_fan_out_net(g->get_output_pin_types()[g_selection_relay.m_subfocus_index]);
+                auto n = g->get_fan_out_net(g->get_output_pins()[g_selection_relay.m_subfocus_index]);
                 if (n->get_num_of_dsts() == 0)
                 {
                     g_selection_relay.clear();
@@ -359,7 +350,7 @@
                     m_overlay->show();
                 }
             }
-            else if (g->get_output_pin_types().size())
+            else if (g->get_output_pins().size())
             {
                 g_selection_relay.m_subfocus       = selection_relay::subfocus::right;
                 g_selection_relay.m_subfocus_index = 0;
