--- conflicted
+++ resolved
@@ -51,23 +51,7 @@
     vhdl_editor* code_edit = new vhdl_editor();
     m_main_window->add_content(code_edit, 0, content_anchor::center);
 
-<<<<<<< HEAD
-=======
-//    m_graph_scene = new QGraphicsScene(nullptr);
-//    layouter = new old_graph_layouter(m_graph_scene, g_netlist);
-//    layouter->layout_graph();
-//    m_layouter_view = new graph_layouter_view(m_graph_scene, layouter, g_netlist);
-//    hal_graph_widget* gw = new hal_graph_widget(m_layouter_view);
-//    m_main_window->add_content(gw, 1, content_anchor::center);
-//    gw->open();
-//    connect(gw1, &hal_graph_widget::relayout_button_clicked, this, &hal_content_manager::handle_relayout_button_clicked);
-
-//    old_graph_navigation_widget* navigation = new old_graph_navigation_widget();
-//    m_main_window->add_content(navigation, 0, content_anchor::left);
-//    navigation->open();
-
     graph_tab_widget* graph_tab_wid = new graph_tab_widget();
->>>>>>> cde9df90
     graph_widget* graph_edit = new graph_widget();
     graph_tab_wid->addTab(graph_edit, "View 1");
     graph_tab_wid->addTab(new graph_widget(), "View 2");
