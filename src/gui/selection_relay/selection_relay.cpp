--- conflicted
+++ resolved
@@ -71,7 +71,7 @@
 
             if (m_subfocus == subfocus::left)
             {
-                size = g->get_input_pin_types().size();
+                size = g->get_input_pins().size();
 
                 if (!size)     // CHECK NECESSARY ???
                     return;    // INVALID STATE, FIX OR IGNORE ???
@@ -81,7 +81,7 @@
 
             if (m_subfocus == subfocus::right)
             {
-                size = g->get_output_pin_types().size();
+                size = g->get_output_pins().size();
 
                 if (!size)     // CHECK NECESSARY ???
                     return;    // INVALID STATE, FIX OR IGNORE ???
@@ -90,26 +90,10 @@
             }
 
             return;
-<<<<<<< HEAD
-=======
-
-        if (m_subfocus == subfocus::left)
-        {
-            size = g->get_input_pins().size();
-
-            if (!size) // CHECK NECESSARY ???
-                return; // INVALID STATE, FIX OR IGNORE ???
-
-            break;
->>>>>>> ddc8bf8e
         }
         case item_type::net:
         {
-<<<<<<< HEAD
             std::shared_ptr<net> n = g_netlist->get_net_by_id(m_focus_id);
-=======
-            size = g->get_output_pins().size();
->>>>>>> ddc8bf8e
 
             if (!n)
                 return;
@@ -152,34 +136,24 @@
         }
         case item_type::gate:
         {
-<<<<<<< HEAD
             std::shared_ptr<gate> g = g_netlist->get_gate_by_id(m_focus_id);
-=======
-            size = g->get_input_pins().size();
->>>>>>> ddc8bf8e
 
             if (!g)
                 return;
 
             if (m_subfocus == subfocus::left)
             {
-                size = g->get_input_pin_types().size();
-
-<<<<<<< HEAD
+                size = g->get_input_pins().size();
+
                 if (!size)     // CHECK NECESSARY ???
                     return;    // INVALID STATE, FIX OR IGNORE ???
-=======
-        if (m_subfocus == subfocus::right)
-        {
-            size = g->get_output_pins().size();
->>>>>>> ddc8bf8e
 
                 break;
             }
 
             if (m_subfocus == subfocus::right)
             {
-                size = g->get_output_pin_types().size();
+                size = g->get_output_pins().size();
 
                 if (!size)     // CHECK NECESSARY ???
                     return;    // INVALID STATE, FIX OR IGNORE ???
@@ -237,14 +211,13 @@
             if (!g)
                 return;
 
-<<<<<<< HEAD
-            if (g->get_input_pin_types().size())    // CHECK HERE OR IN PRIVATE METHODS ?
+            if (g->get_input_pins().size())    // CHECK HERE OR IN PRIVATE METHODS ?
             {
                 if (m_subfocus == subfocus::left)
                     follow_gate_input_pin(g, m_subfocus_index);
                 else
                 {
-                    if (s_navigation_skips_enabled && g->get_input_pin_types().size() == 1)
+                    if (s_navigation_skips_enabled && g->get_input_pins().size() == 1)
                         follow_gate_input_pin(g, 0);
                     else
                         subfocus_left();
@@ -254,9 +227,6 @@
             return;
         }
         case item_type::net:
-=======
-        if (g->get_input_pins().size()) // CHECK HERE OR IN PRIVATE METHODS ?
->>>>>>> ddc8bf8e
         {
             std::shared_ptr<net> n = g_netlist->get_net_by_id(m_focus_id);
 
@@ -267,13 +237,8 @@
                 follow_net_to_src(n);
             else
             {
-<<<<<<< HEAD
                 if (s_navigation_skips_enabled && n->get_dsts().size() == 1)
                     follow_net_to_src(n);
-=======
-                if (s_navigation_skips_enabled && g->get_input_pins().size() == 1)
-                    follow_gate_input_pin(g, 0);
->>>>>>> ddc8bf8e
                 else
                     subfocus_left();
             }
@@ -293,14 +258,7 @@
     {
         case item_type::none:
         {
-<<<<<<< HEAD
-            return;
-=======
-            if (s_navigation_skips_enabled && g->get_output_pins().size() == 1)
-                follow_gate_output_pin(g, 0);
-            else
-                subfocus_right();
->>>>>>> ddc8bf8e
+            return;
         }
         case item_type::gate:
         {
@@ -313,7 +271,7 @@
                 follow_gate_output_pin(g, m_subfocus_index);
             else
             {
-                if (s_navigation_skips_enabled && g->get_output_pin_types().size() == 1)
+                if (s_navigation_skips_enabled && g->get_output_pins().size() == 1)
                     follow_gate_output_pin(g, 0);
                 else
                     subfocus_right();
@@ -382,11 +340,7 @@
 // UNCERTAIN ABOUT UNROUTED (GLOBAL) NETS, DECIDE
 void selection_relay::follow_gate_input_pin(std::shared_ptr<gate> g, u32 input_pin_index)
 {
-<<<<<<< HEAD
-    std::string pin_type   = *std::next(g->get_input_pin_types().begin(), input_pin_index);
-=======
     std::string pin_type = *std::next(g->get_input_pins().begin(), input_pin_index);
->>>>>>> ddc8bf8e
     std::shared_ptr<net> n = g->get_fan_in_net(pin_type);
 
     if (!n)
@@ -428,11 +382,7 @@
 
 void selection_relay::follow_gate_output_pin(std::shared_ptr<gate> g, u32 output_pin_index)
 {
-<<<<<<< HEAD
-    std::string pin_type   = *std::next(g->get_output_pin_types().begin(), output_pin_index);
-=======
     std::string pin_type = *std::next(g->get_output_pins().begin(), output_pin_index);
->>>>>>> ddc8bf8e
     std::shared_ptr<net> n = g->get_fan_out_net(pin_type);
 
     if (!n)
@@ -478,11 +428,7 @@
     else
     {
         int i = 0;
-<<<<<<< HEAD
-        for (const std::string& pin_type : g->get_output_pin_types())
-=======
         for (const std::string& pin_type: g->get_output_pins())
->>>>>>> ddc8bf8e
         {
             if (pin_type == e.get_pin_type())
                 break;
@@ -520,11 +466,7 @@
     else
     {
         int i = 0;
-<<<<<<< HEAD
-        for (const std::string& pin_type : g->get_input_pin_types())
-=======
         for (const std::string& pin_type: g->get_input_pins())
->>>>>>> ddc8bf8e
         {
             if (pin_type == e.get_pin_type())
                 break;
