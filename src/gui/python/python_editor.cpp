--- conflicted
+++ resolved
@@ -74,7 +74,7 @@
     connect(m_tab_widget, &QTabWidget::currentChanged, this, &python_editor::handle_current_tab_changed);
 
 
-    m_path_editor_map = new QMap<QString, python_code_editor*>();
+    m_path_editor_map = QMap<QString, python_code_editor*>();
 
     m_file_modified_bar = new file_modified_bar();
     m_file_modified_bar->setHidden(true);
@@ -212,7 +212,7 @@
     }
 
     m_file_watcher->removePath(editor->get_file_name());
-    m_path_editor_map->remove(editor->get_file_name());
+    m_path_editor_map.remove(editor->get_file_name());
     m_tab_widget->removeTab(index);
 }
 
@@ -384,14 +384,10 @@
     m_tab_widget->setTabText(m_tab_widget->indexOf(tab), info.completeBaseName() + "." + info.completeSuffix());
     m_new_file_counter--;
 
-<<<<<<< HEAD
-    m_path_editor_map->insert(file_name, tab);
+    m_path_editor_map.insert(file_name, tab);
     m_file_watcher->addPath(file_name);
     
-    g_content_manager.data_saved("Python editor tab " + QString::number(index + 1));
-=======
     g_file_status_manager.file_saved(tab->get_uuid());
->>>>>>> 5ee47201
 }
 
 void python_editor::save_file(const bool ask_path, int index)
@@ -489,10 +485,10 @@
 
 void python_editor::handle_tab_file_changed(QString path)
 {
-    python_code_editor* editor_with_modified_base_file = m_path_editor_map->value(path);
+    python_code_editor* editor_with_modified_base_file = m_path_editor_map.value(path);
     editor_with_modified_base_file->set_base_file_modified(true);
-    //editor_with_modified_base_file->document()->setModified();
-    g_content_manager.data_changed("Python editor tab " + QString::number(m_tab_widget->indexOf(editor_with_modified_base_file) + 1));
+    QString tab_name = m_tab_widget->tabText(m_tab_widget->indexOf(editor_with_modified_base_file));
+    g_file_status_manager.file_changed(editor_with_modified_base_file->get_uuid, "Python tab: " + tab_name);
 
     python_code_editor* current_editor = dynamic_cast<python_code_editor*>(m_tab_widget->currentWidget());
 
