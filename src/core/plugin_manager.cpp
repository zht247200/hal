--- conflicted
+++ resolved
@@ -301,8 +301,4 @@
     {
         m_existing_options.add(existing_options);
     }
-<<<<<<< HEAD
-=======
-
->>>>>>> ddc8bf8e
 }    // namespace plugin_manager