--- conflicted
+++ resolved
@@ -9,12 +9,6 @@
 
 #include "netlist/netlist_factory.h"
 
-<<<<<<< HEAD
-#include <iomanip>
-#include <iostream>
-
-=======
->>>>>>> ddc8bf8e
 #include <queue>
 
 hdl_parser_verilog::hdl_parser_verilog(std::stringstream& stream) : hdl_parser(stream)
@@ -35,29 +29,6 @@
         return nullptr;
     }
 
-<<<<<<< HEAD
-    // read the whole file into logical parts
-    entity current_entity;
-
-    std::string line, token;
-
-    u32 line_number          = 0;
-    i32 token_begin          = -1;
-    bool multi_line_comment  = false;
-    bool multi_line_property = false;
-
-    while (std::getline(m_fs, line))
-    {
-        line_number++;
-
-        // remove single-line and multi-line comments
-        this->remove_comments(line, multi_line_comment, multi_line_property);
-
-        line = core_utils::trim(line);
-
-        // skip empty lines
-        if (line.empty())
-=======
     // tokenize file
     if (!tokenize())
     {
@@ -68,105 +39,27 @@
     try
     {
         if (!parse_tokens())
->>>>>>> ddc8bf8e
         {
             return nullptr;
         }
-<<<<<<< HEAD
-
-        // build tokens
-        token += line;
-        if (token_begin == -1)
-        {
-            token_begin = line_number;
-        }
-
-        // tokens end with ";"
-        if (core_utils::ends_with(token, ";"))
-        {
-            token = core_utils::trim(token.substr(0, token.find(';')));
-
-            if (core_utils::starts_with(token, "module "))
-            {
-                // reset current_entity
-                current_entity.name = core_utils::trim(token.substr(0, token.find('(')).substr(token.find(' ') + 1));
-
-                if (current_entity.name.empty())
-                {
-                    log_error("hdl_parser", "Verilog module must have a name.");
-                    return nullptr;
-                }
-
-                current_entity.line_number = static_cast<u32>(token_begin);
-                current_entity.definition.ports.clear();
-                current_entity.definition.wires.clear();
-                current_entity.definition.instances.clear();
-            }
-            else if (core_utils::starts_with(token, "input ") || core_utils::starts_with(token, "output ") || core_utils::starts_with(token, "inout "))
-            {
-                // collect port declarations
-                current_entity.definition.ports.push_back(file_line{static_cast<u32>(token_begin), token});
-            }
-            else if (core_utils::starts_with(token, "wire "))
-            {
-                // collect wire declarations
-                current_entity.definition.wires.push_back(file_line{static_cast<u32>(token_begin), token});
-            }
-            else if (core_utils::starts_with(token, "assign "))
-            {
-                // collect assign statements
-                current_entity.definition.assigns.push_back(file_line{static_cast<u32>(token_begin), token});
-            }
-            else
-            {
-                // collect instance declarations
-                current_entity.definition.instances.push_back(file_line{static_cast<u32>(token_begin), token});
-            }
-
-            token_begin = -1;
-            token.clear();
-        }
-        else if (core_utils::starts_with(token, "endmodule"))
-        {
-            // add entity to set of entities
-            m_entities[current_entity.name] = current_entity;
-
-            token_begin = -1;
-            token.clear();
-        }
+    }
+    catch (token_stream::token_stream_exception& e)
+    {
+        if (e.line_number != (u32)-1)
+        {
+            log_error("hdl_parser", "{} near line {}.", e.message, e.line_number);
+        }
+        else
+        {
+            log_error("hdl_parser", "{}.", e.message);
+        }
+        return nullptr;
     }
 
     if (m_entities.empty())
     {
         log_error("hdl_parser", "file did not contain any entities.");
         return nullptr;
-    }
-
-    // parse intermediate format
-    for (auto& it : m_entities)
-    {
-        if (!parse_ports(it.second))
-        {
-            return nullptr;
-        }
-
-        if (!parse_signals(it.second))
-        {
-            return nullptr;
-        }
-    }
-
-    for (auto& it : m_entities)
-    {
-        if (!parse_assigns(it.second))
-        {
-            return nullptr;
-        }
-
-        if (!parse_instances(it.second))
-        {
-            return nullptr;
-        }
     }
 
     // create const 0 and const 1 net, will be removed if unused
@@ -186,55 +79,11 @@
 
     // build the netlist from the intermediate format
     // the last entity in the file is considered the top module
-    if (!build_netlist(current_entity.name))
+    if (!build_netlist(m_last_entity))
     {
         return nullptr;
     }
 
-=======
-    }
-    catch (token_stream::token_stream_exception& e)
-    {
-        if (e.line_number != (u32)-1)
-        {
-            log_error("hdl_parser", "{} near line {}.", e.message, e.line_number);
-        }
-        else
-        {
-            log_error("hdl_parser", "{}.", e.message);
-        }
-        return nullptr;
-    }
-
-    if (m_entities.empty())
-    {
-        log_error("hdl_parser", "file did not contain any entities.");
-        return nullptr;
-    }
-
-    // create const 0 and const 1 net, will be removed if unused
-    m_zero_net = m_netlist->create_net("'0'");
-    if (m_zero_net == nullptr)
-    {
-        return nullptr;
-    }
-    m_net_by_name[m_zero_net->get_name()] = m_zero_net;
-
-    m_one_net = m_netlist->create_net("'1'");
-    if (m_one_net == nullptr)
-    {
-        return nullptr;
-    }
-    m_net_by_name[m_one_net->get_name()] = m_one_net;
-
-    // build the netlist from the intermediate format
-    // the last entity in the file is considered the top module
-    if (!build_netlist(m_last_entity))
-    {
-        return nullptr;
-    }
-
->>>>>>> ddc8bf8e
     // add global gnd gate if required by any instance
     if (!m_zero_net->get_dsts().empty())
     {
@@ -246,13 +95,9 @@
         {
             return nullptr;
         }
-<<<<<<< HEAD
+
         auto gnd_net = m_net_by_name.find("'0'")->second;
-=======
-
-        auto gnd_net = m_net_by_name.find("'0'")->second;
-
->>>>>>> ddc8bf8e
+
         if (!gnd_net->set_src(gnd, output_pin))
         {
             return nullptr;
@@ -274,96 +119,15 @@
         {
             return nullptr;
         }
-<<<<<<< HEAD
+
         auto vcc_net = m_net_by_name.find("'1'")->second;
-=======
-
-        auto vcc_net = m_net_by_name.find("'1'")->second;
-
->>>>>>> ddc8bf8e
+
         if (!vcc_net->set_src(vcc, output_pin))
         {
             return nullptr;
         }
     }
     else
-<<<<<<< HEAD
-    {
-        m_netlist->delete_net(m_one_net);
-    }
-
-    for (const auto& net : m_netlist->get_nets())
-    {
-        bool no_src = net->get_src().gate == nullptr && !net->is_global_inout_net() && !net->is_global_input_net();
-        bool no_dst = net->get_num_of_dsts() == 0 && !net->is_global_inout_net() && !net->is_global_output_net();
-        if (no_src && no_dst)
-        {
-            m_netlist->delete_net(net);
-        }
-    }
-
-    return m_netlist;
-}
-
-bool hdl_parser_verilog::parse_ports(entity& e)
-{
-    for (const auto& line : e.definition.ports)
-    {
-        // get port information
-        auto direction = line.text.substr(0, line.text.find(' '));
-        auto port_str  = line.text.substr(line.text.find(' ') + 1);
-
-        // add all signals of that port
-        for (const auto& expanded_port : this->get_expanded_signals(port_str))
-        {
-            e.ports_expanded[expanded_port.first] = std::make_pair(direction, expanded_port.second);
-            e.expanded_signal_names[expanded_port.first].insert(e.expanded_signal_names[expanded_port.first].end(), expanded_port.second.begin(), expanded_port.second.end());
-        }
-    }
-
-    log_debug("hdl_parser", "parsed ports of '{}'.", e.name);
-    return true;
-}
-
-bool hdl_parser_verilog::parse_signals(entity& e)
-{
-    for (const auto& line : e.definition.wires)
-    {
-        // get wire information
-        auto signal_str = line.text.substr(line.text.find(' ') + 1);
-
-        // add all (sub-)signals
-        for (const auto& expanded_signal : this->get_expanded_signals(signal_str))
-        {
-            e.signals_expanded.insert(e.signals_expanded.end(), expanded_signal.second.begin(), expanded_signal.second.end());
-            e.expanded_signal_names[expanded_signal.first].insert(e.expanded_signal_names[expanded_signal.first].end(), expanded_signal.second.begin(), expanded_signal.second.end());
-        }
-    }
-
-    log_debug("hdl_parser", "parsed signals of '{}'.", e.name);
-    return true;
-}
-
-bool hdl_parser_verilog::parse_assigns(entity& e)
-{
-    for (const auto& line : e.definition.assigns)
-    {
-        auto left  = core_utils::trim(line.text.substr(6, line.text.find('=') - 6));
-        auto right = core_utils::trim(line.text.substr(line.text.find('=') + 1));
-
-        auto direct_assignment = this->get_direct_assignments(left, right, e);
-
-        if (direct_assignment.empty() == true)
-        {
-            return false;
-        }
-
-        for (const auto& a : direct_assignment)
-        {
-            e.direct_assignments.emplace(a);
-        }
-    }
-=======
     {
         m_netlist->delete_net(m_one_net);
     }
@@ -438,89 +202,11 @@
             current_token.clear();
         }
     }
->>>>>>> ddc8bf8e
 
     m_token_stream = token_stream(parsed_tokens, {"(", "["}, {")", "]"});
     return true;
 }
 
-<<<<<<< HEAD
-bool hdl_parser_verilog::parse_instances(entity& e)
-{
-    for (const auto& line : e.definition.instances)
-    {
-        instance inst;
-        std::vector<std::string> generic_map, port_map;
-        auto generic_pos = line.text.find("#(");
-
-        if (generic_pos == std::string::npos)
-        {
-            // TYPE NAME (PORT_MAP)
-            inst.type = line.text.substr(0, line.text.find('('));
-            inst.name = core_utils::trim(inst.type.substr(inst.type.find(' ') + 1));
-            inst.type = core_utils::trim(inst.type.substr(0, inst.type.find(' ')));
-            port_map  = core_utils::split(line.text.substr(0, line.text.rfind(')')).substr(line.text.find('(') + 1), ',', true);
-        }
-        else
-        {
-            // TYPE #(GENERIC_MAP) NAME (PORT_MAP)
-            auto substr = line.text.substr(line.text.find('#') + 1);
-            auto token  = core_utils::split(substr, ')', true);
-
-            inst.type   = core_utils::trim(line.text.substr(0, line.text.find("#(")));
-            inst.name   = core_utils::trim(token[1].substr(0, token[1].find('(')));
-            generic_map = core_utils::split(token[0].substr(1), ',', true);
-            port_map    = core_utils::split(token[1].substr(token[1].find('(') + 1), ',', true);
-        }
-
-        auto inst_escape = inst.name.find('\\');
-
-        if (inst_escape != std::string::npos)
-        {
-            inst.name = inst.name.substr(inst_escape + 1);
-        }
-
-        for (const auto& p : port_map)
-        {
-            if (p.empty())
-            {
-                continue;
-            }
-
-            // .KEY(VALUE)
-            auto port       = core_utils::trim(p.substr(0, p.find('('))).substr(1);
-            auto assignment = core_utils::trim(p.substr(0, p.find(')')).substr(p.find('(') + 1));
-
-            auto port_assignments = this->get_port_assignments(inst.type, port, assignment, e);
-
-            if (port_assignments.empty() == true)
-            {
-                return false;
-            }
-
-            for (const auto& a : port_assignments)
-            {
-                inst.ports.push_back(a);
-            }
-        }
-
-        for (const auto& g : generic_map)
-        {
-            if (g.empty())
-            {
-                continue;
-            }
-
-            // .KEY(VALUE)
-            auto generic    = core_utils::trim(g.substr(0, g.find('('))).substr(1);
-            auto assignment = core_utils::trim(g.substr(0, g.find(')')).substr(g.find('(') + 1));
-
-            inst.generics.emplace_back(generic, assignment);
-        }
-
-        e.instances.push_back(inst);
-        log_debug("hdl_parser", "parsed instance '{}' of entity '{}'.", inst.name, e.name);
-=======
 bool hdl_parser_verilog::parse_tokens()
 {
     std::string last_entity;
@@ -536,99 +222,11 @@
     if (!connect_instances())
     {
         return false;
->>>>>>> ddc8bf8e
     }
 
     return true;
 }
 
-<<<<<<< HEAD
-// ###########################################################################
-// #######          Build the netlist from intermediate format          ######
-// ###########################################################################
-
-bool hdl_parser_verilog::build_netlist(const std::string& top_module)
-{
-    m_netlist->set_design_name(top_module);
-
-    auto& top_entity = m_entities[top_module];
-
-    // count the occurences of all names
-    // names that occur multiple times will get a unique alias during parsing
-
-    std::queue<entity*> q;
-    q.push(&top_entity);
-
-    for (const auto& expanded_port : top_entity.ports_expanded)
-    {
-        for (const auto& expanded_port_name : expanded_port.second.second)
-        {
-            m_name_occurrences[expanded_port_name]++;
-        }
-    }
-
-    while (!q.empty())
-    {
-        auto e = q.front();
-        q.pop();
-
-        m_name_occurrences[e->name]++;
-
-        for (const auto& x : e->signals_expanded)
-        {
-            m_name_occurrences[x]++;
-        }
-
-        for (const auto& x : e->instances)
-        {
-            m_name_occurrences[x.name]++;
-            auto it = m_entities.find(x.type);
-            if (it != m_entities.end())
-            {
-                q.push(&(it->second));
-            }
-        }
-    }
-
-    for (auto& [name, e] : m_entities)
-    {
-        UNUSED(e);
-        if (m_name_occurrences[name] == 0)
-        {
-            log_warning("hdl_parser", "entity '{}' is defined but not used", name);
-        }
-    }
-
-    // for the top module, generate global i/o signals for all ports
-
-    std::map<std::string, std::function<bool(std::shared_ptr<net> const)>> port_dir_function = {
-        {"input", [](std::shared_ptr<net> const net) { return net->mark_global_input_net(); }},
-        {"output", [](std::shared_ptr<net> const net) { return net->mark_global_output_net(); }},
-        {"inout", [](std::shared_ptr<net> const net) { return net->mark_global_inout_net(); }},
-    };
-
-    std::map<std::string, std::string> top_assignments;
-
-    for (const auto& expanded_port : top_entity.ports_expanded)
-    {
-        auto direction = expanded_port.second.first;
-
-        for (const auto& expanded_port_name : expanded_port.second.second)
-        {
-            if (port_dir_function.find(direction) == port_dir_function.end())
-            {
-                log_error("hdl_parser", "entity {}, line {}+ : direction '{}' unknown", expanded_port_name, top_entity.line_number, direction);
-                return false;
-            }
-
-            auto new_net = m_netlist->create_net(expanded_port_name);
-            if (new_net == nullptr)
-            {
-                return false;
-            }
-            m_net_by_name[new_net->get_name()] = new_net;
-            if (!port_dir_function[direction](new_net))
-=======
 bool hdl_parser_verilog::parse_entity_definiton()
 {
     entity e;
@@ -676,7 +274,314 @@
         else
         {
             if (!parse_instance(e))
->>>>>>> ddc8bf8e
+            {
+                return false;
+            }
+        }
+    }
+
+    m_token_stream.consume("endmodule", true);
+
+    if (!e.name.empty())
+    {
+        m_entities[e.name] = e;
+        m_last_entity      = e.name;
+    }
+
+    return true;
+}
+
+bool hdl_parser_verilog::parse_port_list(entity& e)
+{
+    m_token_stream.consume("(", true);
+    auto ports = m_token_stream.extract_until(")", token_stream::END_OF_STREAM, true, true);
+
+    // TODO support other port declaration style
+    while (ports.remaining() > 0)
+    {
+        e.port_names.insert(ports.consume());
+        ports.consume(",", ports.remaining() > 0);
+    }
+
+    m_token_stream.consume(")", true);
+
+    return true;
+}
+
+bool hdl_parser_verilog::parse_port_definition(entity& e)
+{
+    auto direction = m_token_stream.consume();
+    auto port_str  = m_token_stream.extract_until(";", token_stream::END_OF_STREAM, true, true);
+
+    m_token_stream.consume(";", true);
+
+    for (const auto& expanded_port : get_expanded_signals(port_str))
+    {
+        if (e.port_names.find(expanded_port.first) == e.port_names.end())
+        {
+            log_error("hdl_parser", "port name '{}' in line {} has not been declared in entity port list.", expanded_port.first, port_str.peek().number);
+            return false;
+        }
+
+        if (e.expanded_signal_names.find(expanded_port.first) == e.expanded_signal_names.end())
+        {
+            e.ports_expanded[expanded_port.first] = std::make_pair(direction.string, expanded_port.second);
+            e.expanded_signal_names[expanded_port.first].insert(e.expanded_signal_names[expanded_port.first].end(), expanded_port.second.begin(), expanded_port.second.end());
+        }
+    }
+
+    return true;
+}
+
+bool hdl_parser_verilog::parse_signal_definition(entity& e)
+{
+    m_token_stream.consume("wire", true);
+    auto signal_str = m_token_stream.extract_until(";");
+
+    m_token_stream.consume(";", true);
+
+    for (const auto& expanded_signal : get_expanded_signals(signal_str))
+    {
+        if (e.expanded_signal_names.find(expanded_signal.first) == e.expanded_signal_names.end())
+        {
+            e.signals_expanded.insert(e.signals_expanded.end(), expanded_signal.second.begin(), expanded_signal.second.end());
+            e.expanded_signal_names[expanded_signal.first].insert(e.expanded_signal_names[expanded_signal.first].end(), expanded_signal.second.begin(), expanded_signal.second.end());
+        }
+    }
+
+    return true;
+}
+
+bool hdl_parser_verilog::parse_assign(entity& e)
+{
+    std::unordered_map<std::string, std::string> direct_assignment;
+
+    auto assign_line = m_token_stream.peek().number;
+
+    m_token_stream.consume("assign", true);
+    auto left_str = m_token_stream.extract_until("=", token_stream::END_OF_STREAM, true, true);
+    m_token_stream.consume("=", true);
+    auto right_str = m_token_stream.extract_until(";", token_stream::END_OF_STREAM, true, true);
+    m_token_stream.consume(";", true);
+
+    auto left_parts  = get_assignment_signals(left_str, e);
+    auto right_parts = get_assignment_signals(right_str, e);
+
+    if (left_parts.size() != right_parts.size())
+    {
+        log_error("hdl_parser", "cannot parse direct assignment in line {} due to width mismatch.", assign_line);
+        return false;
+    }
+
+    for (u32 i = 0; i < right_parts.size(); i++)
+    {
+        direct_assignment[left_parts[i]] = right_parts[i];
+    }
+
+    if (direct_assignment.empty())
+    {
+        return false;
+    }
+
+    for (const auto& a : direct_assignment)
+    {
+        e.direct_assignments.emplace(a);
+    }
+
+    return true;
+}
+
+bool hdl_parser_verilog::parse_instance(entity& e)
+{
+    instance inst;
+    inst.type = m_token_stream.consume();
+
+    if (m_token_stream.consume("#("))
+    {
+        auto generic_str = m_token_stream.extract_until(")", token_stream::END_OF_STREAM, true, true);
+
+        while (generic_str.remaining() > 0)
+        {
+            generic_str.consume(".", true);
+
+            auto generic_lhs = generic_str.extract_until("(", token_stream::END_OF_STREAM, true, true);
+
+            generic_str.consume("(", true);
+
+            auto generic_rhs = generic_str.extract_until(")", token_stream::END_OF_STREAM, true, true);
+
+            generic_str.consume(")", true);
+
+            inst.generic_streams.emplace_back(generic_lhs, generic_rhs);
+
+            generic_str.consume(",", generic_str.remaining() > 0);
+        }
+
+        m_token_stream.consume(")", true);
+    }
+
+    inst.name = m_token_stream.consume();
+
+    m_token_stream.consume("(", true);
+
+    auto port_str = m_token_stream.extract_until(")", token_stream::END_OF_STREAM, true, true);
+
+    while (port_str.remaining() > 0)
+    {
+        port_str.consume(".", true);
+
+        auto generic_lhs = port_str.extract_until("(", token_stream::END_OF_STREAM, true, true);
+
+        port_str.consume("(", true);
+
+        auto generic_rhs = port_str.extract_until(")", token_stream::END_OF_STREAM, true, true);
+
+        port_str.consume(")", true);
+
+        inst.port_streams.emplace_back(generic_lhs, generic_rhs);
+
+        port_str.consume(",", port_str.remaining() > 0);
+    }
+
+    m_token_stream.consume(")", true);
+    m_token_stream.consume(";", true);
+
+    e.instances.push_back(inst);
+
+    return true;
+}
+
+bool hdl_parser_verilog::connect_instances()
+{
+    for (auto& [name, e] : m_entities)
+    {
+        UNUSED(name);
+
+        for (auto& inst : e.instances)
+        {
+            for (auto& generic : inst.generic_streams)
+            {
+                inst.generics.emplace_back(generic.first.consume().string, generic.second.consume().string);
+            }
+
+            for (auto& port : inst.port_streams)
+            {
+                std::unordered_map<std::string, std::string> port_assignments;
+
+                auto port_line = port.first.peek().number;
+
+                auto port_lhs = get_port_signals(port.first, inst.type);
+                auto port_rhs = get_assignment_signals(port.second, e);
+
+                if (port_lhs.size() != port_rhs.size())
+                {
+                    log_error("hdl_parser", "cannot parse port assignment in line '{}' due to width mismatch.", port_line);
+                    return {};
+                }
+
+                for (u32 i = 0; i < port_rhs.size(); i++)
+                {
+                    port_assignments[port_lhs[i]] = port_rhs[i];
+                }
+
+                if (port_assignments.empty() == true)
+                {
+                    return false;
+                }
+
+                for (const auto& a : port_assignments)
+                {
+                    inst.ports.push_back(a);
+                }
+            }
+        }
+    }
+
+    return true;
+}
+
+// ###########################################################################
+// #######          Build the netlist from intermediate format          ######
+// ###########################################################################
+
+bool hdl_parser_verilog::build_netlist(const std::string& top_module)
+{
+    m_netlist->set_design_name(top_module);
+
+    auto& top_entity = m_entities[top_module];
+
+    // count the occurences of all names
+    // names that occur multiple times will get a unique alias during parsing
+
+    std::queue<entity*> q;
+    q.push(&top_entity);
+
+    for (const auto& expanded_port : top_entity.ports_expanded)
+    {
+        for (const auto& expanded_port_name : expanded_port.second.second)
+        {
+            m_name_occurrences[expanded_port_name]++;
+        }
+    }
+
+    while (!q.empty())
+    {
+        auto e = q.front();
+        q.pop();
+
+        m_name_occurrences[e->name]++;
+
+        for (const auto& x : e->signals_expanded)
+        {
+            m_name_occurrences[x]++;
+        }
+
+        for (const auto& x : e->instances)
+        {
+            m_name_occurrences[x.name]++;
+            auto it = m_entities.find(x.type);
+            if (it != m_entities.end())
+            {
+                q.push(&(it->second));
+            }
+        }
+    }
+
+    for (auto& [name, e] : m_entities)
+    {
+        UNUSED(e);
+        if (m_name_occurrences[name] == 0)
+        {
+            log_warning("hdl_parser", "entity '{}' is defined but not used", name);
+        }
+    }
+
+    // for the top module, generate global i/o signals for all ports
+
+    std::unordered_map<std::string, std::function<bool(std::shared_ptr<net> const)>> port_dir_function = {{"input", [](std::shared_ptr<net> const net) { return net->mark_global_input_net(); }},
+                                                                                                          {"output", [](std::shared_ptr<net> const net) { return net->mark_global_output_net(); }}};
+
+    std::unordered_map<std::string, std::string> top_assignments;
+
+    for (const auto& expanded_port : top_entity.ports_expanded)
+    {
+        auto direction = expanded_port.second.first;
+
+        for (const auto& expanded_port_name : expanded_port.second.second)
+        {
+            if (port_dir_function.find(direction) == port_dir_function.end())
+            {
+                log_error("hdl_parser", "entity {}, line {}+ : direction '{}' unknown", expanded_port_name, top_entity.line_number, direction);
+                return false;
+            }
+
+            auto new_net = m_netlist->create_net(expanded_port_name);
+            if (new_net == nullptr)
+            {
+                return false;
+            }
+            m_net_by_name[new_net->get_name()] = new_net;
+            if (!port_dir_function[direction](new_net))
             {
                 return false;
             }
@@ -685,7 +590,6 @@
             top_assignments[new_net->get_name()] = new_net->get_name();
         }
     }
-<<<<<<< HEAD
 
     // now create all instances of the top entity
     // this will recursively instantiate all sub-entities
@@ -775,86 +679,16 @@
         {
             log_error("hdl_parser", "cyclic dependency between signals found, cannot parse netlist");
             return false;
-=======
-
-    m_token_stream.consume("endmodule", true);
-
-    if (!e.name.empty())
-    {
-        m_entities[e.name] = e;
-        m_last_entity      = e.name;
+        }
     }
 
     return true;
 }
 
-bool hdl_parser_verilog::parse_port_list(entity& e)
-{
-    m_token_stream.consume("(", true);
-    auto ports = m_token_stream.extract_until(")", token_stream::END_OF_STREAM, true, true);
-
-    // TODO support other port declaration style
-    while (ports.remaining() > 0)
-    {
-        e.port_names.insert(ports.consume());
-        ports.consume(",", ports.remaining() > 0);
-    }
-
-    m_token_stream.consume(")", true);
-
-    return true;
-}
-
-bool hdl_parser_verilog::parse_port_definition(entity& e)
-{
-    auto direction = m_token_stream.consume();
-    auto port_str  = m_token_stream.extract_until(";", token_stream::END_OF_STREAM, true, true);
-
-    m_token_stream.consume(";", true);
-
-    for (const auto& expanded_port : get_expanded_signals(port_str))
-    {
-        if (e.port_names.find(expanded_port.first) == e.port_names.end())
-        {
-            log_error("hdl_parser", "port name '{}' in line {} has not been declared in entity port list.", expanded_port.first, port_str.peek().number);
-            return false;
-        }
-
-        if (e.expanded_signal_names.find(expanded_port.first) == e.expanded_signal_names.end())
-        {
-            e.ports_expanded[expanded_port.first] = std::make_pair(direction.string, expanded_port.second);
-            e.expanded_signal_names[expanded_port.first].insert(e.expanded_signal_names[expanded_port.first].end(), expanded_port.second.begin(), expanded_port.second.end());
-        }
-    }
-
-    return true;
-}
-
-bool hdl_parser_verilog::parse_signal_definition(entity& e)
-{
-    m_token_stream.consume("wire", true);
-    auto signal_str = m_token_stream.extract_until(";");
-
-    m_token_stream.consume(";", true);
-
-    for (const auto& expanded_signal : get_expanded_signals(signal_str))
-    {
-        if (e.expanded_signal_names.find(expanded_signal.first) == e.expanded_signal_names.end())
-        {
-            e.signals_expanded.insert(e.signals_expanded.end(), expanded_signal.second.begin(), expanded_signal.second.end());
-            e.expanded_signal_names[expanded_signal.first].insert(e.expanded_signal_names[expanded_signal.first].end(), expanded_signal.second.begin(), expanded_signal.second.end());
->>>>>>> ddc8bf8e
-        }
-    }
-
-    return true;
-}
-
-<<<<<<< HEAD
-std::shared_ptr<module> hdl_parser_verilog::instantiate(const entity& e, std::shared_ptr<module> parent, std::map<std::string, std::string> parent_module_assignments)
+std::shared_ptr<module> hdl_parser_verilog::instantiate(const entity& e, std::shared_ptr<module> parent, std::unordered_map<std::string, std::string> parent_module_assignments)
 {
     // remember assigned aliases so they are not lost when recursively going deeper
-    std::map<std::string, std::string> aliases;
+    std::unordered_map<std::string, std::string> aliases;
 
     aliases[e.name] = get_unique_alias(e.name);
 
@@ -919,6 +753,7 @@
         {
             a = aliases.at(a);
         }
+
         if (parent_module_assignments.find(b) != parent_module_assignments.end())
         {
             b = parent_module_assignments.at(b);
@@ -926,158 +761,14 @@
         else
         {
             b = aliases.at(b);
-=======
-bool hdl_parser_verilog::parse_assign(entity& e)
-{
-    std::unordered_map<std::string, std::string> direct_assignment;
-
-    auto assign_line = m_token_stream.peek().number;
-
-    m_token_stream.consume("assign", true);
-    auto left_str = m_token_stream.extract_until("=", token_stream::END_OF_STREAM, true, true);
-    m_token_stream.consume("=", true);
-    auto right_str = m_token_stream.extract_until(";", token_stream::END_OF_STREAM, true, true);
-    m_token_stream.consume(";", true);
-
-    auto left_parts  = get_assignment_signals(left_str, e);
-    auto right_parts = get_assignment_signals(right_str, e);
-
-    if (left_parts.size() != right_parts.size())
-    {
-        log_error("hdl_parser", "cannot parse direct assignment in line {} due to width mismatch.", assign_line);
-        return false;
-    }
-
-    for (u32 i = 0; i < right_parts.size(); i++)
-    {
-        direct_assignment[left_parts[i]] = right_parts[i];
-    }
-
-    if (direct_assignment.empty())
-    {
-        return false;
-    }
-
-    for (const auto& a : direct_assignment)
-    {
-        e.direct_assignments.emplace(a);
-    }
-
-    return true;
-}
-
-bool hdl_parser_verilog::parse_instance(entity& e)
-{
-    instance inst;
-    inst.type = m_token_stream.consume();
-
-    if (m_token_stream.consume("#("))
-    {
-        auto generic_str = m_token_stream.extract_until(")", token_stream::END_OF_STREAM, true, true);
-
-        while (generic_str.remaining() > 0)
-        {
-            generic_str.consume(".", true);
-
-            auto generic_lhs = generic_str.extract_until("(", token_stream::END_OF_STREAM, true, true);
-
-            generic_str.consume("(", true);
-
-            auto generic_rhs = generic_str.extract_until(")", token_stream::END_OF_STREAM, true, true);
-
-            generic_str.consume(")", true);
-
-            inst.generic_streams.emplace_back(generic_lhs, generic_rhs);
-
-            generic_str.consume(",", generic_str.remaining() > 0);
-        }
-
-        m_token_stream.consume(")", true);
-    }
-
-    inst.name = m_token_stream.consume();
-
-    m_token_stream.consume("(", true);
-
-    auto port_str = m_token_stream.extract_until(")", token_stream::END_OF_STREAM, true, true);
-
-    while (port_str.remaining() > 0)
-    {
-        port_str.consume(".", true);
-
-        auto generic_lhs = port_str.extract_until("(", token_stream::END_OF_STREAM, true, true);
-
-        port_str.consume("(", true);
-
-        auto generic_rhs = port_str.extract_until(")", token_stream::END_OF_STREAM, true, true);
-
-        port_str.consume(")", true);
-
-        inst.port_streams.emplace_back(generic_lhs, generic_rhs);
-
-        port_str.consume(",", port_str.remaining() > 0);
-    }
-
-    m_token_stream.consume(")", true);
-    m_token_stream.consume(";", true);
-
-    e.instances.push_back(inst);
-
-    return true;
-}
-
-bool hdl_parser_verilog::connect_instances()
-{
-    for (auto& [name, e] : m_entities)
-    {
-        UNUSED(name);
-
-        for (auto& inst : e.instances)
-        {
-            for (auto& generic : inst.generic_streams)
-            {
-                inst.generics.emplace_back(generic.first.consume().string, generic.second.consume().string);
-            }
-
-            for (auto& port : inst.port_streams)
-            {
-                std::unordered_map<std::string, std::string> port_assignments;
-
-                auto port_line = port.first.peek().number;
-
-                auto port_lhs = get_port_signals(port.first, inst.type);
-                auto port_rhs = get_assignment_signals(port.second, e);
-
-                if (port_lhs.size() != port_rhs.size())
-                {
-                    log_error("hdl_parser", "cannot parse port assignment in line '{}' due to width mismatch.", port_line);
-                    return {};
-                }
-
-                for (u32 i = 0; i < port_rhs.size(); i++)
-                {
-                    port_assignments[port_lhs[i]] = port_rhs[i];
-                }
-
-                if (port_assignments.empty() == true)
-                {
-                    return false;
-                }
-
-                for (const auto& a : port_assignments)
-                {
-                    inst.ports.push_back(a);
-                }
-            }
->>>>>>> ddc8bf8e
-        }
+        }
+
         m_nets_to_merge[b].push_back(a);
     }
-<<<<<<< HEAD
 
     // cache global vcc/gnd types
-    auto global_vcc_gate_types = m_netlist->get_gate_library()->get_global_vcc_gate_types();
-    auto global_gnd_gate_types = m_netlist->get_gate_library()->get_global_gnd_gate_types();
+    auto vcc_gate_types = m_netlist->get_gate_library()->get_vcc_gate_types();
+    auto gnd_gate_types = m_netlist->get_gate_library()->get_gnd_gate_types();
 
     // process instances i.e. gates or other entities
     for (const auto& inst : e.instances)
@@ -1086,7 +777,8 @@
         data_container* container;
 
         // assign actual signal names to ports
-        std::map<std::string, std::string> instance_assignments;
+        std::unordered_map<std::string, std::string> instance_assignments;
+
         for (const auto& [pin, s] : inst.ports)
         {
             auto it2 = parent_module_assignments.find(s);
@@ -1128,28 +820,39 @@
         {
             // create the new gate
             aliases[inst.name] = get_unique_alias(inst.name);
-            auto new_gate      = m_netlist->create_gate(inst.type, aliases[inst.name]);
+
+            std::shared_ptr<gate> new_gate;
+            {
+                auto gate_types = m_netlist->get_gate_library()->get_gate_types();
+                auto it         = gate_types.find(inst.type);
+                if (it == gate_types.end())
+                {
+                    return nullptr;
+                }
+                new_gate = m_netlist->create_gate(it->second, aliases[inst.name]);
+            }
+
             if (new_gate == nullptr)
             {
                 return nullptr;
             }
+
             module->assign_gate(new_gate);
             container = new_gate.get();
 
             // if gate is a global type, register it as such
-            if (global_vcc_gate_types->find(inst.type) != global_vcc_gate_types->end() && !new_gate->mark_global_vcc_gate())
+            if (vcc_gate_types.find(inst.type) != vcc_gate_types.end() && !new_gate->mark_vcc_gate())
             {
                 return nullptr;
             }
-            if (global_gnd_gate_types->find(inst.type) != global_gnd_gate_types->end() && !new_gate->mark_global_gnd_gate())
+            if (gnd_gate_types.find(inst.type) != gnd_gate_types.end() && !new_gate->mark_gnd_gate())
             {
                 return nullptr;
             }
 
             // cache pin types
-            auto input_pin_types  = new_gate->get_input_pin_types();
-            auto output_pin_types = new_gate->get_output_pin_types();
-            auto inout_pin_types  = new_gate->get_inout_pin_types();
+            auto input_pins  = new_gate->get_input_pins();
+            auto output_pins = new_gate->get_output_pins();
 
             // check for port
             for (auto [pin, net_name] : inst.ports)
@@ -1180,816 +883,8 @@
                 auto current_net = it->second;
 
                 // add net src/dst by pin types
-                bool is_inout  = std::find(inout_pin_types.begin(), inout_pin_types.end(), pin) != inout_pin_types.end();
-                bool is_input  = is_inout || std::find(input_pin_types.begin(), input_pin_types.end(), pin) != input_pin_types.end();
-                bool is_output = is_inout || std::find(output_pin_types.begin(), output_pin_types.end(), pin) != output_pin_types.end();
-
-                if (!is_input && !is_output)
-                {
-                    log_error("hdl_parser", "undefined pin '{}' for '{}' ({})", pin, new_gate->get_name(), new_gate->get_type());
-                    return nullptr;
-                }
-
-                if (is_output)
-                {
-                    if (current_net->get_src().gate != nullptr)
-                    {
-                        auto src = current_net->get_src().gate;
-                        log_error("hdl_parser",
-                                  "net '{}' already has source gate '{}' (type {}), cannot assign '{}' (type {})",
-                                  current_net->get_name(),
-                                  src->get_name(),
-                                  src->get_type(),
-                                  new_gate->get_name(),
-                                  new_gate->get_type());
-                    }
-                    if (!current_net->set_src(new_gate, pin))
-                    {
-                        return nullptr;
-                    }
-                }
-
-                if (is_input && !current_net->add_dst(new_gate, pin))
-                {
-                    return nullptr;
-                }
-            }
-        }
-
-        // process generics
-        for (auto [name, value] : inst.generics)
-        {
-            auto bit_vector_candidate = core_utils::trim(core_utils::replace(value, "_", ""));
-
-            // determine data type
-            auto data_type = std::string();
-
-            if (core_utils::is_integer(value))
-            {
-                data_type = "integer";
-            }
-            else if (core_utils::is_floating_point(value))
-            {
-                data_type = "floating_point";
-            }
-            else if (core_utils::starts_with(value, "\"") && core_utils::ends_with(value, "\""))
-            {
-                value     = value.substr(1, value.size() - 2);
-                data_type = "string";
-            }
-            else if (value.find('\'') != std::string::npos)
-            {
-                value     = get_number_from_literal(value, 16);
-                data_type = "bit_vector";
-            }
-            else
-            {
-                log_error("hdl_parser", "cannot identify data type of generic map value '{}' in instance '{}'", value, inst.name);
-                return nullptr;
-            }
-
-            // store generic information on gate
-            if (!container->set_data("generic", name, data_type, value))
-            {
-                log_error("hdl_parser", "couldn't set data", value, inst.name);
-                return nullptr;
-            }
-        }
-    }
-
-    return module;
-}
-
-// ###########################################################################
-// ###################          Helper functions          ####################
-// ###########################################################################
-
-void hdl_parser_verilog::remove_comments(std::string& line, bool& multi_line_comment, bool& multi_line_property)
-{
-    bool repeat = true;
-
-    while (repeat)
-    {
-        repeat = false;
-
-        // skip empty lines
-        if (line.empty())
-        {
-            break;
-        }
-
-        auto single_line_comment_begin = line.find("//");
-        auto multi_line_comment_begin  = line.find("/*");
-        auto multi_line_comment_end    = line.find("*/");
-        auto multi_line_property_begin = line.find("(*");
-        auto multi_line_property_end   = line.find("*)");
-
-        std::string begin = "";
-        std::string end   = "";
-
-        if (multi_line_comment == true)
-        {
-            if (multi_line_comment_end != std::string::npos)
-            {
-                // multi-line comment ends in current line
-                multi_line_comment = false;
-                line               = line.substr(multi_line_comment_end + 2);
-                repeat             = true;
-            }
-            else
-            {
-                // current line entirely within multi-line comment
-                line = "";
-                break;
-            }
-        }
-        else if (multi_line_property == true)
-        {
-            if (multi_line_property_end != std::string::npos)
-            {
-                // multi-line property ends in current line
-                multi_line_property = false;
-                line                = line.substr(multi_line_property_end + 2);
-                repeat              = true;
-            }
-            else
-            {
-                // current line entirely in multi-line property
-                line = "";
-                break;
-            }
-        }
-        else
-        {
-            if (single_line_comment_begin != std::string::npos)
-            {
-                if (multi_line_comment_begin == std::string::npos || (multi_line_comment_begin != std::string::npos && multi_line_comment_begin > single_line_comment_begin))
-                {
-                    // single-line comment
-                    line   = line.substr(0, single_line_comment_begin);
-                    repeat = true;
-                }
-            }
-            else if (multi_line_comment_begin != std::string::npos)
-            {
-                if (multi_line_comment_end != std::string::npos)
-                {
-                    // multi-line comment entirely in current line
-                    line   = line.substr(0, multi_line_comment_begin) + line.substr(multi_line_comment_end + 2);
-                    repeat = true;
-                }
-                else
-                {
-                    // multi-line comment starts in current line
-                    multi_line_comment = true;
-                    line               = line.substr(0, multi_line_comment_begin);
-                }
-            }
-            else if (multi_line_property_begin != std::string::npos)
-            {
-                if (multi_line_property_end != std::string::npos)
-                {
-                    // multi-line property entirely in current line
-                    line   = line.substr(0, multi_line_property_begin) + line.substr(multi_line_property_end + 2);
-                    repeat = true;
-                }
-                else
-                {
-                    // multi-line property starts in current line
-                    multi_line_property = true;
-                    line                = line.substr(0, multi_line_property_begin);
-                }
-            }
-        }
-    }
-}
-
-void hdl_parser_verilog::expand_signal(std::vector<std::string>& expanded_signal, std::string current_signal, std::vector<std::pair<i32, i32>> bounds, u32 dimension)
-{
-    // expand signal recursively
-    if (bounds.size() > dimension)
-    {
-        if (bounds[dimension].first < bounds[dimension].second)
-        {
-            // left_bound < right_bound
-            for (i32 i = bounds[dimension].first; i <= bounds[dimension].second; i++)
-            {
-                this->expand_signal(expanded_signal, current_signal + "(" + std::to_string(i) + ")", bounds, dimension + 1);
-            }
-        }
-        else
-        {
-            // left_bound >= right_bound
-            for (i32 i = bounds[dimension].first; i >= bounds[dimension].second; i--)
-            {
-                this->expand_signal(expanded_signal, current_signal + "(" + std::to_string(i) + ")", bounds, dimension + 1);
-            }
-=======
-
-    return true;
-}
-
-// ###########################################################################
-// #######          Build the netlist from intermediate format          ######
-// ###########################################################################
-
-bool hdl_parser_verilog::build_netlist(const std::string& top_module)
-{
-    m_netlist->set_design_name(top_module);
-
-    auto& top_entity = m_entities[top_module];
-
-    // count the occurences of all names
-    // names that occur multiple times will get a unique alias during parsing
-
-    std::queue<entity*> q;
-    q.push(&top_entity);
-
-    for (const auto& expanded_port : top_entity.ports_expanded)
-    {
-        for (const auto& expanded_port_name : expanded_port.second.second)
-        {
-            m_name_occurrences[expanded_port_name]++;
-        }
-    }
-
-    while (!q.empty())
-    {
-        auto e = q.front();
-        q.pop();
-
-        m_name_occurrences[e->name]++;
-
-        for (const auto& x : e->signals_expanded)
-        {
-            m_name_occurrences[x]++;
-        }
-
-        for (const auto& x : e->instances)
-        {
-            m_name_occurrences[x.name]++;
-            auto it = m_entities.find(x.type);
-            if (it != m_entities.end())
-            {
-                q.push(&(it->second));
-            }
-        }
-    }
-
-    for (auto& [name, e] : m_entities)
-    {
-        UNUSED(e);
-        if (m_name_occurrences[name] == 0)
-        {
-            log_warning("hdl_parser", "entity '{}' is defined but not used", name);
-        }
-    }
-
-    // for the top module, generate global i/o signals for all ports
-
-    std::unordered_map<std::string, std::function<bool(std::shared_ptr<net> const)>> port_dir_function = {{"input", [](std::shared_ptr<net> const net) { return net->mark_global_input_net(); }},
-                                                                                                          {"output", [](std::shared_ptr<net> const net) { return net->mark_global_output_net(); }}};
-
-    std::unordered_map<std::string, std::string> top_assignments;
-
-    for (const auto& expanded_port : top_entity.ports_expanded)
-    {
-        auto direction = expanded_port.second.first;
-
-        for (const auto& expanded_port_name : expanded_port.second.second)
-        {
-            if (port_dir_function.find(direction) == port_dir_function.end())
-            {
-                log_error("hdl_parser", "entity {}, line {}+ : direction '{}' unknown", expanded_port_name, top_entity.line_number, direction);
-                return false;
-            }
-
-            auto new_net = m_netlist->create_net(expanded_port_name);
-            if (new_net == nullptr)
-            {
-                return false;
-            }
-            m_net_by_name[new_net->get_name()] = new_net;
-            if (!port_dir_function[direction](new_net))
-            {
-                return false;
-            }
-
-            // for instances, point the ports to the newly generated signals
-            top_assignments[new_net->get_name()] = new_net->get_name();
-        }
-    }
-
-    // now create all instances of the top entity
-    // this will recursively instantiate all sub-entities
-    if (instantiate(top_entity, nullptr, top_assignments) == nullptr)
-    {
-        return false;
-    }
-
-    // netlist is created.
-    // now merge nets
-    while (!m_nets_to_merge.empty())
-    {
-        // master = net that other nets are merged into
-        // slave = net to merge into master and then delete
-
-        bool progress_made = false;
-
-        for (const auto& [master, merge_set] : m_nets_to_merge)
-        {
-            // check if none of the slaves is itself a master
-            bool okay = true;
-
-            for (const auto& slave : merge_set)
-            {
-                if (m_nets_to_merge.find(slave) != m_nets_to_merge.end())
-                {
-                    okay = false;
-                    break;
-                }
-            }
-
-            if (!okay)
-            {
-                continue;
-            }
-
-            auto master_net = m_net_by_name.at(master);
-
-            for (const auto& slave : merge_set)
-            {
-                auto slave_net = m_net_by_name.at(slave);
-
-                // merge source
-                auto slave_src = slave_net->get_src();
-                if (slave_src.gate != nullptr)
-                {
-                    slave_net->remove_src();
-                    if (master_net->get_src().gate == nullptr)
-                    {
-                        master_net->set_src(slave_src);
-                    }
-                    else if (slave_src.gate != master_net->get_src().gate)
-                    {
-                        return false;
-                    }
-                }
-
-                // merge destinations
-                for (const auto& dst : slave_net->get_dsts())
-                {
-                    slave_net->remove_dst(dst);
-                    if (!master_net->is_a_dst(dst))
-                    {
-                        master_net->add_dst(dst);
-                    }
-                }
-
-                // merge attributes etc.
-                for (const auto& it : slave_net->get_data())
-                {
-                    if (!master_net->set_data(std::get<0>(it.first), std::get<1>(it.first), std::get<0>(it.second), std::get<1>(it.second)))
-                    {
-                        log_error("hdl_parser", "couldn't set data");
-                    }
-                }
-
-                m_netlist->delete_net(slave_net);
-                m_net_by_name.erase(slave);
-            }
-
-            m_nets_to_merge.erase(master);
-            progress_made = true;
-            break;
-        }
-
-        if (!progress_made)
-        {
-            log_error("hdl_parser", "cyclic dependency between signals found, cannot parse netlist");
-            return false;
-        }
-    }
-
-    return true;
-}
-
-std::shared_ptr<module> hdl_parser_verilog::instantiate(const entity& e, std::shared_ptr<module> parent, std::unordered_map<std::string, std::string> parent_module_assignments)
-{
-    // remember assigned aliases so they are not lost when recursively going deeper
-    std::unordered_map<std::string, std::string> aliases;
-
-    aliases[e.name] = get_unique_alias(e.name);
-
-    // select/create a module for the entity
-    std::shared_ptr<module> module;
-
-    if (parent == nullptr)
-    {
-        module = m_netlist->get_top_module();
-        module->set_name(aliases[e.name]);
-    }
-    else
-    {
-        module = m_netlist->create_module(aliases[e.name], parent);
-    }
-
-    if (module == nullptr)
-    {
-        return nullptr;
-    }
-
-    // create all internal signals
-    for (const auto& name : e.signals_expanded)
-    {
-        // create new net for the signal
-        aliases[name] = get_unique_alias(name);
-        auto new_net  = m_netlist->create_net(aliases[name]);
-        if (new_net == nullptr)
-        {
-            return nullptr;
->>>>>>> ddc8bf8e
-        }
-        m_net_by_name[aliases[name]] = new_net;
-    }
-<<<<<<< HEAD
-    else
-    {
-        // last dimension
-        expanded_signal.push_back(current_signal);
-    }
-}
-
-std::map<std::string, std::vector<std::string>> hdl_parser_verilog::get_expanded_signals(const std::string& signal_str)
-{
-    std::map<std::string, std::vector<std::string>> result;
-    std::vector<std::pair<std::string, std::vector<std::pair<i32, i32>>>> signals;
-
-    auto signal_colon  = signal_str.find(':');
-    auto signal_escape = signal_str.find('\\');
-
-    // bounds given?
-    if (signal_colon != std::string::npos)
-    {
-        // extract signal bounds "[a:b][c:d]..."
-        std::vector<std::pair<i32, i32>> bounds;
-        auto bounds_str = signal_str.substr(0, signal_str.rfind("]", signal_escape)).substr(signal_str.find("[") + 1);
-        auto names      = core_utils::split(signal_str.substr(signal_str.rfind(']', signal_escape) + 1), ',');
-
-        for (const auto& part : core_utils::split(bounds_str, ']'))
-        {
-            auto bound = core_utils::trim(part.substr(part.find('[') + 1));
-
-            i32 left_bound  = std::stoi(bound.substr(0, bound.find(':')));
-            i32 right_bound = std::stoi(bound.substr(bound.find(':') + 1));
-
-            bounds.emplace_back(left_bound, right_bound);
-        }
-
-        // extract signal names
-        for (const auto& name : names)
-        {
-            std::pair<std::string, std::vector<std::pair<i32, i32>>> s;
-            signal_escape = name.find('\\');
-
-            if (signal_escape != std::string::npos)
-            {
-                s.first = core_utils::trim(name.substr(signal_escape + 1));
-            }
-            else
-            {
-                s.first = core_utils::trim(name);
-            }
-
-            s.second = bounds;
-
-            signals.push_back(s);
-        }
-    }
-    else
-    {
-        // extract signal names
-        auto names = core_utils::split(signal_str, ',');
-
-        for (const auto& name : names)
-        {
-            std::pair<std::string, std::vector<std::pair<i32, i32>>> s;
-            signal_escape = name.find('\\');
-
-            if (signal_escape != std::string::npos)
-            {
-                s.first = core_utils::trim(name.substr(signal_escape + 1));
-            }
-            else
-            {
-                s.first = core_utils::trim(name);
-            }
-
-            signals.push_back(s);
-        }
-    }
-
-    // expand signals
-    for (const auto& s : signals)
-    {
-        std::vector<std::string> expanded_signal;
-
-        this->expand_signal(expanded_signal, s.first, s.second, 0);
-
-        result[s.first] = expanded_signal;
-    }
-
-    return result;
-}
-
-std::vector<std::string> hdl_parser_verilog::get_assignment_signals(const std::string& signal_str, entity& e)
-{
-    std::vector<std::string> result, signal_list;
-
-    // PARSE ASSIGNMENT
-    //   assignment can currently be one of the following:
-    //   (1) NAME *single*
-    //   (2) NAME *multi-dimensional*
-    //   (3) NUMBER
-    //   (4) NAME[INDEX1][INDEX2]...
-    //   (5) NAME[BEGIN_INDEX1:END_INDEX1][BEGIN_INDEX2:END_INDEX2]...
-    //   (6) {(1) - (5), (1) - (5), ...}
-
-    auto signal_curly = signal_str.find('{');
-
-    // (6)
-    if (signal_curly == std::string::npos)
-    {
-        signal_list.push_back(signal_str);
-=======
-
-    std::set<std::string> output_ports;
-    std::set<std::string> input_ports;
-
-    for (const auto& expanded_port : e.ports_expanded)
-    {
-        auto direction = expanded_port.second.first;
-
-        if (direction == "input")
-        {
-            std::copy(expanded_port.second.second.begin(), expanded_port.second.second.end(), std::inserter(input_ports, input_ports.end()));
-        }
-        if (direction == "output")
-        {
-            std::copy(expanded_port.second.second.begin(), expanded_port.second.second.end(), std::inserter(output_ports, output_ports.end()));
-        }
-    }
-
-    for (const auto& [s, assignment] : e.direct_assignments)
-    {
-        std::string a = s;
-        std::string b = assignment;
-
-        if (parent_module_assignments.find(a) != parent_module_assignments.end())
-        {
-            a = parent_module_assignments.at(a);
-        }
-        else
-        {
-            a = aliases.at(a);
-        }
-
-        if (parent_module_assignments.find(b) != parent_module_assignments.end())
-        {
-            b = parent_module_assignments.at(b);
-        }
-        else
-        {
-            b = aliases.at(b);
-        }
-
-        m_nets_to_merge[b].push_back(a);
->>>>>>> ddc8bf8e
-    }
-
-    // cache global vcc/gnd types
-    auto vcc_gate_types = m_netlist->get_gate_library()->get_vcc_gate_types();
-    auto gnd_gate_types = m_netlist->get_gate_library()->get_gnd_gate_types();
-
-    // process instances i.e. gates or other entities
-    for (const auto& inst : e.instances)
-    {
-<<<<<<< HEAD
-        signal_list = core_utils::split(signal_str.substr(0, signal_str.find('}')).substr(signal_curly + 1), ',');
-    }
-
-    for (auto s : signal_list)
-    {
-        std::string signal_name;
-
-        s = core_utils::trim(s);
-
-        auto signal_escape     = s.find('\\');
-        auto signal_bracket    = s.find('[');
-        auto signal_apostrophe = s.find('\'');
-
-        // extract signal name
-        if (signal_escape != std::string::npos)
-        {
-            auto signal_space = s.find(' ', signal_escape);
-
-            if (signal_space != std::string::npos)
-            {
-                signal_name = core_utils::trim(s.substr(0, signal_space).substr(signal_escape + 1));
-                s           = s.substr(signal_space + 1);
-            }
-            else
-            {
-                signal_name = core_utils::trim(s.substr(signal_escape + 1));
-                s           = "";
-=======
-        // will later hold either module or gate, so attributes can be assigned properly
-        data_container* container;
-
-        // assign actual signal names to ports
-        std::unordered_map<std::string, std::string> instance_assignments;
-
-        for (const auto& [pin, s] : inst.ports)
-        {
-            auto it2 = parent_module_assignments.find(s);
-            if (it2 != parent_module_assignments.end())
-            {
-                instance_assignments[pin] = it2->second;
-            }
-            else
-            {
-                auto it3 = aliases.find(s);
-                if (it3 != aliases.end())
-                {
-                    instance_assignments[pin] = it3->second;
-                }
-                else if (s == "'0'" || s == "'1'")
-                {
-                    instance_assignments[pin] = s;
-                }
-                else
-                {
-                    log_error("hdl_parser", "signal assignment \"{} = {}\" of instance {} is invalid", pin, s, inst.name);
-                    return nullptr;
-                }
-            }
-        }
-
-        // if the instance is another entity, recursively instantiate it
-        auto entity_it = m_entities.find(inst.type);
-        if (entity_it != m_entities.end())
-        {
-            container = instantiate(entity_it->second, module, instance_assignments).get();
-            if (container == nullptr)
-            {
-                return nullptr;
->>>>>>> ddc8bf8e
-            }
-        }
-        // otherwise it has to be an element from the gate library
-        else
-        {
-<<<<<<< HEAD
-            if (signal_bracket != std::string::npos)
-            {
-                // (4), (5) part 1
-                signal_name = core_utils::trim(s.substr(0, signal_bracket));
-                s           = s.substr(signal_bracket);
-            }
-            else if (signal_apostrophe != std::string::npos)
-            {
-                // (3)
-                for (auto bit : get_number_from_literal(s, 2))
-                {
-                    result.push_back("'" + std::to_string(bit - 48) + "'");
-                }
-
-                continue;
-=======
-            // create the new gate
-            aliases[inst.name] = get_unique_alias(inst.name);
-
-            std::shared_ptr<gate> new_gate;
-            {
-                auto gate_types = m_netlist->get_gate_library()->get_gate_types();
-                auto it         = gate_types.find(inst.type);
-                if (it == gate_types.end())
-                {
-                    return nullptr;
-                }
-                new_gate = m_netlist->create_gate(it->second, aliases[inst.name]);
->>>>>>> ddc8bf8e
-            }
-
-            if (new_gate == nullptr)
-            {
-                return nullptr;
-            }
-
-            module->assign_gate(new_gate);
-            container = new_gate.get();
-
-            // if gate is a global type, register it as such
-            if (vcc_gate_types.find(inst.type) != vcc_gate_types.end() && !new_gate->mark_vcc_gate())
-            {
-<<<<<<< HEAD
-                // (1), (2) part 1
-                signal_name = s;
-                s           = "";
-            }
-        }
-
-        // valid signal/port name?
-        if (e.expanded_signal_names.find(signal_name) == e.expanded_signal_names.end())
-        {
-            log_error("hdl_parser", "no wire or port '{}' within entity '{}'.", signal_name, e.name);
-            return {};
-        }
-
-        signal_bracket = s.find('[');
-
-        // bounds given?
-        if (signal_bracket != std::string::npos)
-        {
-            // (4), (5) part 2
-            auto assignment_colon = s.find(':');
-
-            if (assignment_colon == std::string::npos)
-            {
-                // (4)
-                auto bounds_str = s.substr(0, s.rfind(']')).substr(signal_bracket + 1);
-
-                for (const auto& part : core_utils::split(bounds_str, ']'))
-                {
-                    auto index = std::stoi(core_utils::trim(part.substr(part.find('[') + 1)));
-                    signal_name += "(" + std::to_string(index) + ")";
-                }
-
-                result.push_back(signal_name);
-            }
-            else
-            {
-                // (5)
-                auto bounds_str = s.substr(0, s.rfind(']')).substr(signal_bracket + 1);
-                std::vector<std::pair<i32, i32>> bounds;
-                std::vector<std::string> expanded_signal;
-
-                for (const auto& part : core_utils::split(bounds_str, ']'))
-                {
-                    auto bound = core_utils::trim(part.substr(part.find('[') + 1));
-
-                    i32 left_bound  = std::stoi(bound.substr(0, bound.find(':')));
-                    i32 right_bound = std::stoi(bound.substr(bound.find(':') + 1));
-
-                    bounds.emplace_back(left_bound, right_bound);
-                }
-
-                expand_signal(expanded_signal, signal_name, bounds, 0);
-
-                result.insert(result.end(), expanded_signal.begin(), expanded_signal.end());
-=======
-                return nullptr;
-            }
-            if (gnd_gate_types.find(inst.type) != gnd_gate_types.end() && !new_gate->mark_gnd_gate())
-            {
-                return nullptr;
-            }
-
-            // cache pin types
-            auto input_pin_types  = new_gate->get_input_pins();
-            auto output_pin_types = new_gate->get_output_pins();
-
-            // check for port
-            for (auto [pin, net_name] : inst.ports)
-            {
-                // apply port assignments
-                {
-                    auto it = instance_assignments.find(pin);
-                    if (it != instance_assignments.end())
-                    {
-                        net_name = it->second;
-                    }
-                }
-
-                // if the net is an internal signal, use its alias
-                if (std::find(e.signals_expanded.begin(), e.signals_expanded.end(), net_name) != e.signals_expanded.end())
-                {
-                    net_name = aliases.at(net_name);
-                }
-
-                // get the respective net for the assignment
-                auto it = m_net_by_name.find(net_name);
-
-                if (it == m_net_by_name.end())
-                {
-                    log_error("hdl_parser", "signal '{}' of {} was not previously declared", net_name, e.name);
-                    return nullptr;
-                }
-                auto current_net = it->second;
-
-                // add net src/dst by pin types
-                bool is_input  = std::find(input_pin_types.begin(), input_pin_types.end(), pin) != input_pin_types.end();
-                bool is_output = std::find(output_pin_types.begin(), output_pin_types.end(), pin) != output_pin_types.end();
+                bool is_input  = std::find(input_pins.begin(), input_pins.end(), pin) != input_pins.end();
+                bool is_output = std::find(output_pins.begin(), output_pins.end(), pin) != output_pins.end();
 
                 if (!is_input && !is_output)
                 {
@@ -2060,165 +955,10 @@
             {
                 log_error("hdl_parser", "couldn't set data", value, inst.name);
                 return nullptr;
->>>>>>> ddc8bf8e
-            }
-        }
-        else
-        {
-            // (1), (2) part 2
-            result.insert(result.end(), e.expanded_signal_names[signal_name].begin(), e.expanded_signal_names[signal_name].end());
-        }
-    }
-
-<<<<<<< HEAD
-    return result;
-}
-
-std::vector<std::string> hdl_parser_verilog::get_port_signals(const std::string& port_str, const std::string& instance_name)
-{
-    std::vector<std::string> result;
-
-    std::string port_name;
-
-    auto signal_escape = port_str.find('\\');
-
-    // extract port name
-    if (signal_escape != std::string::npos)
-    {
-        auto signal_space = port_str.find(' ', signal_escape);
-
-        port_name = core_utils::trim(port_str.substr(0, signal_space).substr(signal_escape + 1));
-    }
-    else
-    {
-        port_name = port_str;
-    }
-
-    // try to validate port name
-    if (m_entities.find(instance_name) != m_entities.end())
-    {
-        // is instance a valid entity within netlist?
-        if (m_entities[instance_name].ports_expanded.find(port_name) != m_entities[instance_name].ports_expanded.end())
-        {
-            // is port valid for given entity
-            result.insert(result.end(), m_entities[instance_name].ports_expanded[port_name].second.begin(), m_entities[instance_name].ports_expanded[port_name].second.end());
-        }
-        else
-        {
-            log_error("hdl_parser", "no port '{}' within entity '{}'.", port_name, instance_name);
-            return {};
-        }
-    }
-    else
-    {
-        // assume port is valid port for gate of given gate library
-        result.push_back(port_name);
-    }
-
-    return result;
-}
-
-std::map<std::string, std::string> hdl_parser_verilog::get_direct_assignments(const std::string& left, const std::string& right, entity& e)
-{
-    std::map<std::string, std::string> result;
-
-    auto left_parts  = get_assignment_signals(left, e);
-    auto right_parts = get_assignment_signals(right, e);
-
-    if (left_parts.empty() || right_parts.empty())
-    {
-        log_error("hdl_parser", "cannot parse direct assignment '{}'.", left + " = " + right);
-        return {};
-    }
-
-    if (left_parts.size() != right_parts.size())
-    {
-        log_error("hdl_parser", "cannot parse direct assignment '{}' due to width mismatch.", left + " = " + right);
-        return {};
-    }
-
-    for (u32 i = 0; i < right_parts.size(); i++)
-    {
-        result[left_parts[i]] = right_parts[i];
-    }
-
-    return result;
-}
-
-std::map<std::string, std::string> hdl_parser_verilog::get_port_assignments(const std::string& inst, const std::string& port, const std::string& assignment, entity& e)
-{
-    std::map<std::string, std::string> result;
-
-    auto left_parts  = get_port_signals(port, inst);
-    auto right_parts = get_assignment_signals(assignment, e);
-
-    if (left_parts.empty() || right_parts.empty())
-    {
-        log_error("hdl_parser", "cannot parse port assignment '{}'.", port + "(" + assignment + ")");
-        return {};
-    }
-
-    if (left_parts.size() != right_parts.size())
-    {
-        log_error("hdl_parser", "cannot parse port assignment '{}' due to width mismatch.", port + "(" + assignment + ")");
-        return {};
-    }
-
-    for (u32 i = 0; i < right_parts.size(); i++)
-    {
-        result[left_parts[i]] = right_parts[i];
-    }
-
-    return result;
-}
-
-std::string hdl_parser_verilog::get_number_from_literal(const std::string& v, const u32 target_base)
-{
-    std::string value = core_utils::to_lower(core_utils::trim(core_utils::replace(v, "_", "")));
-    std::string res;
-
-    u32 len = 0, source_base = 0;
-    std::string length, prefix, number;
-
-    // base specified?
-    if (value.find('\'') == std::string::npos)
-    {
-        source_base = 10;
-        number      = value;
-    }
-    else
-    {
-        length = value.substr(0, value.find('\''));
-        prefix = value.substr(value.find('\'') + 1, 1);
-        number = value.substr(value.find('\'') + 2);
-
-        // select base
-        if (prefix == "b")
-        {
-            source_base = 2;
-        }
-        else if (prefix == "o")
-        {
-            source_base = 8;
-        }
-        else if (prefix == "d")
-        {
-            source_base = 10;
-        }
-        else if (prefix == "h")
-        {
-            source_base = 16;
-        }
-    }
-
-    if (target_base == 2)
-    {
-        // constructing bit string
-        u64 val = stoull(number, 0, source_base);
-
-        if (!length.empty())
-        {
-=======
+            }
+        }
+    }
+
     return module;
 }
 
@@ -2616,7 +1356,6 @@
 
         if (!length.empty())
         {
->>>>>>> ddc8bf8e
             len = std::stoi(length);
 
             for (u32 i = 0; i < len; i++)
@@ -2635,7 +1374,6 @@
         }
     }
     else if (target_base == 16)
-<<<<<<< HEAD
     {
         // constructing hex string
         std::stringstream ss;
@@ -2656,28 +1394,6 @@
     // m_name_occurrences holds the precomputed number of occurences for each name
     if (m_name_occurrences[name] < 2)
     {
-=======
-    {
-        // constructing hex string
-        std::stringstream ss;
-
-        u64 val = stoull(number, 0, source_base);
-
-        ss << std::hex << val;
-
-        res = ss.str();
-    }
-
-    return res;
-}
-
-std::string hdl_parser_verilog::get_unique_alias(const std::string& name)
-{
-    // if the name only appears once, we don't have to alias it
-    // m_name_occurrences holds the precomputed number of occurences for each name
-    if (m_name_occurrences[name] < 2)
-    {
->>>>>>> ddc8bf8e
         return name;
     }
 
