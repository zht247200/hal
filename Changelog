--- conflicted
+++ resolved
@@ -1,5 +1,3 @@
-<<<<<<< HEAD
-=======
 hal-reverse (1.1.8) bionic; urgency=medium
 
  * Fix command line parsing
@@ -9,7 +7,6 @@
 
  -- Sebastian Wallat <sebastian.wallat@rub.de>  Thu, 19 Sep 2019 14:23:59 +0200
 
->>>>>>> 92490465
 hal-reverse (1.1.7) bionic; urgency=medium
 
  * Changed myself library to synopsys_nand_nor
