--- conflicted
+++ resolved
@@ -5,12 +5,12 @@
 #include "netlist/netlist_factory.h"
 #include "netlist/persistent/netlist_serializer.h"
 #include "gtest/gtest.h"
-#include "hdl_parser/hdl_parser_vhdl_old.h"
+//#include "hdl_parser/hdl_parser_vhdl_old.h"
 #include <iostream>
 #include <sstream>
 #include <boost/filesystem.hpp>
 
-
+#ifdef DONT_USE_ME
 using namespace test_utils;
 
 class hdl_parser_vhdl_old_test : public ::testing::Test
@@ -24,95 +24,6 @@
 
     virtual void TearDown()
     {
-<<<<<<< HEAD
-        boost::filesystem::remove(temp_lib_path);
-    }
-
-    // unused
-    // creates a subset with the elements which fulfill a certain condition
-    template<typename T>
-    std::set<T> create_sub_set(std::set<T> p_set, const std::function<bool(T)>& condition)
-    {
-        std::set<T> res_set;
-        for (auto el : p_set)
-        {
-            if (condition(el))
-            {
-                res_set.insert(el);
-            }
-        }
-        return res_set;
-    }
-
-    // Create and load temporarily a custom gate library, which contains gates with input and output vectors up to dimension 3
-    void create_temp_gate_lib()
-    {
-        NO_COUT_BLOCK;
-        std::ofstream test_lib(temp_lib_path.string());
-        test_lib << "{\n"
-                    "    \"library\": {\n"
-                    "        \"library_name\": \"TEMP_GATE_LIBRARY\",\n"
-                    "        \"elements\": {\n"
-                    "\t    \"GATE0\" : [[\"I\"], [], [\"O\"]],\n"
-                    "            \"GATE1\" : [[\"I(0)\",\"I(1)\",\"I(2)\",\"I(3)\",\"I(4)\"], [], [\"O(0)\",\"O(1)\",\"O(2)\",\"O(3)\", \"O(4)\"]],\n"
-                    "            \"GATE2\" : [[\"I(0, 0)\",\"I(0, 1)\",\"I(1, 0)\",\"I(1, 1)\"], [], [\"O(0, 0)\",\"O(0, 1)\",\"O(1, 0)\",\"O(1, 1)\"]],\n"
-                    "            \"GATE3\" : [[\"I(0, 0, 0)\",\"I(0, 0, 1)\",\"I(0, 1, 0)\",\"I(0, 1, 1)\",\"I(1, 0, 0)\",\"I(1, 0, 1)\",\"I(1, 1, 0)\",\"I(1, 1, 1)\"], [], [\"O(0, 0, 0)\",\"O(0, 0, 1)\",\"O(0, 1, 0)\",\"O(0, 1, 1)\",\"O(1, 0, 0)\",\"O(1, 0, 1)\",\"O(1, 1, 0)\",\"O(1, 1, 1)\"]],\n"
-                    "\n"
-                    "            \"GND\" : [[], [], [\"O\"]],\n"
-                    "            \"VCC\" : [[], [], [\"O\"]]\n"
-                    "        },\n"
-                    "        \"vhdl_includes\": [],\n"
-                    "        \"gnd_nodes\": [\"GND\"],\n"
-                    "        \"vcc_nodes\": [\"VCC\"]\n"
-                    "    }\n"
-                    "}";
-        test_lib.close();
-
-        gate_library_manager::load_all();
-    }
-
-    // Creates an endpoint from a gate and a pin_type
-    endpoint get_endpoint(std::shared_ptr<gate> g, std::string pin_type)
-    {
-        endpoint ep;
-        ep.gate     = g;
-        ep.pin_type = pin_type;
-        return ep;
-    }
-
-    // Checks if two vectors have the same content regardless of their order
-    template<typename T>
-    bool vectors_have_same_content(std::vector<T> vec_1, std::vector<T> vec_2)
-    {
-        if (vec_1.size() != vec_2.size())
-        {
-            return false;
-        }
-
-        // Each element of vec_1 must be found in vec_2
-        while (vec_1.size() > 0)
-        {
-            auto it_1       = vec_1.begin();
-            bool found_elem = false;
-            for (auto it_2 = vec_2.begin(); it_2 != vec_2.end(); it_2++)
-            {
-                if (*it_1 == *it_2)
-                {
-                    found_elem = true;
-                    vec_2.erase(it_2);
-                    break;
-                }
-            }
-            if (!found_elem)
-            {
-                return false;
-            }
-            vec_1.erase(it_1);
-        }
-
-        return true;
-=======
->>>>>>> e3b01159
     }
 };
 
@@ -589,8 +500,8 @@
 
         ASSERT_NE(nl, nullptr);
 
-        ASSERT_NE(nl->get_gnd_gates().size(), 0);
-        std::shared_ptr<gate> global_gnd = *nl->get_gnd_gates().begin();
+        ASSERT_NE(nl->get_global_gnd_gates().size(), 0);
+        std::shared_ptr<gate> global_gnd = *nl->get_global_gnd_gates().begin();
 
         ASSERT_NE(nl->get_gates("INV").size(), 0);
         std::shared_ptr<gate> g = *nl->get_gates("INV").begin();
@@ -628,8 +539,8 @@
 
         ASSERT_NE(nl, nullptr);
 
-        ASSERT_NE(nl->get_vcc_gates().size(), 0);
-        std::shared_ptr<gate> global_vcc = *nl->get_vcc_gates().begin();
+        ASSERT_NE(nl->get_global_vcc_gates().size(), 0);
+        std::shared_ptr<gate> global_vcc = *nl->get_global_vcc_gates().begin();
 
         ASSERT_NE(nl->get_gates("INV").size(), 0);
         std::shared_ptr<gate> g = *nl->get_gates("INV").begin();
@@ -677,8 +588,8 @@
 
             ASSERT_NE(nl, nullptr);
 
-            ASSERT_NE(nl->get_gnd_gates().size(), 0);
-            std::shared_ptr<gate> global_gnd = *nl->get_gnd_gates().begin();
+            ASSERT_NE(nl->get_global_gnd_gates().size(), 0);
+            std::shared_ptr<gate> global_gnd = *nl->get_global_gnd_gates().begin();
             EXPECT_EQ(global_gnd->get_name(), "g_gnd_gate");
     }
     {
@@ -710,8 +621,8 @@
 
         ASSERT_NE(nl, nullptr);
 
-        ASSERT_NE(nl->get_vcc_gates().size(), 0);
-        std::shared_ptr<gate> global_vcc = *nl->get_vcc_gates().begin();
+        ASSERT_NE(nl->get_global_vcc_gates().size(), 0);
+        std::shared_ptr<gate> global_vcc = *nl->get_global_vcc_gates().begin();
         EXPECT_EQ(global_vcc->get_name(), "g_vcc_gate");
     }
 TEST_END
@@ -1590,3 +1501,5 @@
     TEST_END
 }
 
+
+#endif // DONT_USE_ME