#include "netlist_test_utils.h"
#include "gtest/gtest.h"
#include <netlist/boolean_function.h>
#include <iostream>


using namespace test_utils;


class boolean_function_test : public ::testing::Test
{
protected:

    const boolean_function::value X = boolean_function::value::X;
    const boolean_function::value ZERO = boolean_function::value::ZERO;
    const boolean_function::value ONE = boolean_function::value::ONE;

    virtual void SetUp()
    {
    }

    virtual void TearDown()
    {
    }



    // Test Debug only
    void print_bf(boolean_function bf){
        std::cout << "\n-------------\n" << bf << "\n-------------\n";
    }

    void printTruthTable(boolean_function bf, std::vector<std::string> vars){
        std::cout << std::endl;
        for (auto i : vars){
            std::cout << i;
        }
        std::cout << "|O" << std::endl;
        std::vector<boolean_function::value> t_table = bf.get_truth_table(vars);
        for (unsigned int i = 0; i < vars.size() + 2; i++) std::cout << "-";
        std::cout << std::endl;
        for (unsigned int i = 0; i < t_table.size(); i++){
            for (unsigned int j = 0; j < vars.size(); j++){
                std::cout << ((((i>>j)&1)>0)?"1":"0");
            }
            std::cout << "|";
            switch(t_table[i]){
                case boolean_function::value::ONE:
                    std::cout << "1";
                    break;
                case boolean_function::value::ZERO:
                    std::cout << "0";
                    break;
                default:
                    std::cout << "X";
                    break;
            }
            std::cout << std::endl;
        }

    }

    /**
     * Create a string to value map, that can be used by the evaluate function. Each variable MUST be one character long.
     * I.e: ("ABC","10X") creates the map: ("A" -> ONE, "B" -> ZERO, "C" -> X).
     *
     * If the inputs are invalid, an empty map s returned.
     *
     * @param variables - the names of the variables next to each others
     * @param values - the values the variables should be set to
     * @returns a variables to values map, that can be interpreted by the boolean funcitons evaluate function.
     */
    std::map<std::string, boolean_function::value> create_input_map(std::string variables, std::string values)
    {
        std::map<std::string, boolean_function::value> res;
        // Booth strings must be equal in length
        if (variables.size() != values.size()){
            return res;
        }
        for (int c = 0; c < variables.size(); c++)
        {
            std::string var = std::string(1, variables.at(c));
            std::string val = std::string(1, values.at(c));
            // Can't set the same variable twice
            if (res.find(var) != res.end())
            {
                return std::map<std::string, boolean_function::value>();
            }
            if (val == "0")
            {
                res.insert(std::pair<std::string, boolean_function::value>(var, boolean_function::value::ZERO));
            }
            else if (val == "1")
            {
                res.insert(std::pair<std::string, boolean_function::value>(var, boolean_function::value::ONE));
            }
            else if (val == "x" || val == "X")
            {
                res.insert(std::pair<std::string, boolean_function::value>(var, boolean_function::value::X));
            }
            // If the values string contains an illegal character, exit
            else
            {
                return std::map<std::string, boolean_function::value>();
            }
        }
        return res;
    }

};

/**
 * Testing template
 *
 * Functions: <functions>
 */
TEST_F(boolean_function_test, check_){
    TEST_START
        {
            // Set multiple data with different keys and categories
            boolean_function a("A");
            boolean_function b("B");

            boolean_function::from_string("1 & 1 & 1").to_dnf();

            EXPECT_TRUE(true);
        }

    TEST_END
}

/**
 * Testing the different constructors and the main functionality, by implement the following boolean function:
 *
 *  f(A,B,C) = ( (A AND B) OR C ) XOR 1
 *
 * Functions: constructor, evaluate, get_truth_table, AND, XOR, OR
 */
TEST_F(boolean_function_test, check_main_example){
    TEST_START
        {
            // Constuctor with variables
            boolean_function a("A");
            boolean_function b("B");
            boolean_function c("C");
            // Constructor with constant
            boolean_function _1(ONE);

            // Combining them
            boolean_function r = ( (a & b) | c ) ^ _1;

            EXPECT_EQ(r(create_input_map("ABC", "000")), ONE );
            EXPECT_EQ(r(create_input_map("ABC", "001")), ZERO);
            EXPECT_EQ(r(create_input_map("ABC", "010")), ONE );
            EXPECT_EQ(r(create_input_map("ABC", "011")), ZERO);

            EXPECT_EQ(r(create_input_map("ABC", "100")), ONE );
            EXPECT_EQ(r(create_input_map("ABC", "101")), ZERO);
            EXPECT_EQ(r(create_input_map("ABC", "110")), ZERO);
            EXPECT_EQ(r(create_input_map("ABC", "111")), ZERO);

            std::vector<boolean_function::value> truth_table = r.get_truth_table(std::vector<std::string>({"C","B","A"}));

            EXPECT_EQ(truth_table, std::vector<boolean_function::value>({ONE, ZERO, ONE, ZERO, ONE, ZERO, ZERO, ZERO}));
        }

    TEST_END
}

/**
 * Testing the functions is_constant_one and is_constant_zero, by passing some sample inputs
 *
 * Functions: is_constant_one, is_constant_zero
 */
TEST_F(boolean_function_test, check_is_constant){
    TEST_START
        boolean_function a("A");
        boolean_function b("B");
        boolean_function c("C");
        boolean_function _0(ZERO);
        boolean_function _1(ONE);
        {
            // Some samples that are constant zero
            EXPECT_TRUE(( _0 ).is_constant_zero());
            EXPECT_TRUE(( !_1 ).is_constant_zero());
            EXPECT_TRUE(( a^a ).is_constant_zero());
            EXPECT_TRUE(( a&(!a) ).is_constant_zero());
            EXPECT_TRUE(( _0|_0 ).is_constant_zero());
        }
        {
            // Some samples that are constant one
            EXPECT_TRUE(( _1 ).is_constant_one());
            EXPECT_TRUE(( !_0 ).is_constant_one());
            EXPECT_TRUE(( a^(!a) ).is_constant_one());
            EXPECT_TRUE(( a|(!a) ).is_constant_one());
            EXPECT_TRUE(( _1&_1 ).is_constant_one());
        }
        {
            // Some samples that are NOT constant zero
            EXPECT_FALSE(( _1 ).is_constant_zero());
            EXPECT_FALSE(( a ).is_constant_zero());
            EXPECT_FALSE(( a^a^b ).is_constant_zero());
            EXPECT_FALSE(( a&b ).is_constant_zero());
            EXPECT_FALSE(( _0|_1 ).is_constant_zero());
        }
        {
            // Some samples that are NOT constant one
            EXPECT_FALSE(( _0 ).is_constant_one());
            EXPECT_FALSE(( a ).is_constant_one());
            EXPECT_FALSE(( a^b^c ).is_constant_one());
            EXPECT_FALSE(( a&b ).is_constant_one());
            EXPECT_FALSE(( _0&_1 ).is_constant_one());
        }

    TEST_END
}

/**
 * Testing the is_empty function
 *
 * Functions: is_empty
 */
TEST_F(boolean_function_test, check_is_empty){
    TEST_START
        {
            // The boolean function is not empty
            boolean_function not_empty("A");
            EXPECT_FALSE(not_empty.is_empty());
        }
        {
            // The boolean function is empty
            boolean_function empty;
            EXPECT_TRUE(empty.is_empty());
        }
    TEST_END
}

/**
 * Testing the get_variables function
 *
 * Functions: get_variables
 */
TEST_F(boolean_function_test, check_get_variables){
    TEST_START
        {
            // Get variables
            boolean_function a("A");
            boolean_function b("B");
            boolean_function c("C");
            boolean_function a_2("A");
            EXPECT_EQ((a|b|c|a_2).get_variables(), std::set<std::string>({"A","B","C"}));
        }
    TEST_END
}

/**
 * Testing comparation operator
 *
 * Functions: operator==, operator!=
 */
TEST_F(boolean_function_test, check_compare_operator){
    TEST_START
        // Tests for ==
        {
            // Compare the same object
            boolean_function a("A");
            EXPECT_TRUE((a == a));
        }
        {
            // The boolean functions are equivalent in syntax
            boolean_function a("A");
            boolean_function b("B");
            EXPECT_TRUE(((a|b) == (a|b)));
        }
        {
            // The boolean functions are equivalent in semantic (but not in syntax)
            boolean_function a("A");
            boolean_function b("B");
            // EXPECT_TRUE(((a|b|b) == (a|b)));
        }
        // Tests for !=
        {
            // The boolean function are equivalent in semantic, but do not share the same variable
            boolean_function a("A");
            boolean_function b("B");
            EXPECT_TRUE((a != b));
        }
        {
            // Compare boolean functions of different types (constant, variable, expression)
            boolean_function a("A");
            boolean_function b("B");
            boolean_function _1(ONE);
            EXPECT_TRUE((a != (a|(b&_1)))); // variable - expression
            EXPECT_TRUE((a != _1 )); // variable - constant
            EXPECT_TRUE(((a|(b&_1)) != _1 )); // expression - constant
        }
        {
            // Compare semantically different expressions
            boolean_function a("A");
            boolean_function b("B");
            EXPECT_TRUE(((a&b) != (a|b)));
            EXPECT_TRUE(((a^b) != (a&b)));
            EXPECT_TRUE(((a^b) != ((!a)&b)));
        }
    TEST_END
}

/**
 * Testing the integrity of the optimize function
 *
 * Functions: optimize
 */
TEST_F(boolean_function_test, check_optimize){
    TEST_START
        boolean_function a("A");
        boolean_function b("B");
        boolean_function c("C");
        boolean_function _0(ZERO);
        boolean_function _1(ONE);
        {
            // Optimize some boolean functions and compare their truth_table
            boolean_function bf = (!(a^b&c)|(b|c&_1))^((a&b) | (a|b|c));
<<<<<<< HEAD
            //EXPECT_EQ(bf.get_truth_table(std::vector<std::string>({"C","B","A"})), bf.optimize().get_truth_table(std::vector<std::string>({"C","B","A"}))); // <- fails
=======
            // EXPECT_EQ(bf.get_truth_table(std::vector<std::string>({"C","B","A"})), bf.optimize().get_truth_table(std::vector<std::string>({"C","B","A"})));
>>>>>>> 954c88a2
        }
        {
            // Optimize some boolean functions and compare their truth_table
            boolean_function bf = (a|b|c);
            //EXPECT_EQ(bf.get_truth_table(std::vector<std::string>({"C","B","A"})), bf.optimize().get_truth_table(std::vector<std::string>({"C","B","A"}))); // <- fails
            
            // +++ DEBUG OUTPUT +++
            //printTruthTable(bf, std::vector<std::string>({"C","B","A"}));
            //printTruthTable(bf.optimize(), std::vector<std::string>({"C","B","A"}));
            //std::cout << "Variables: amount = " << bf.optimize().get_variables().size() << std::endl; 
            //for (auto v : bf.optimize().get_variables())
                //std::cout << v << ",";
            //std::cout << std::endl;
        }

    TEST_END
}

<|MERGE_RESOLUTION|>--- conflicted
+++ resolved
@@ -320,11 +320,7 @@
         {
             // Optimize some boolean functions and compare their truth_table
             boolean_function bf = (!(a^b&c)|(b|c&_1))^((a&b) | (a|b|c));
-<<<<<<< HEAD
             //EXPECT_EQ(bf.get_truth_table(std::vector<std::string>({"C","B","A"})), bf.optimize().get_truth_table(std::vector<std::string>({"C","B","A"}))); // <- fails
-=======
-            // EXPECT_EQ(bf.get_truth_table(std::vector<std::string>({"C","B","A"})), bf.optimize().get_truth_table(std::vector<std::string>({"C","B","A"})));
->>>>>>> 954c88a2
         }
         {
             // Optimize some boolean functions and compare their truth_table
