#include "netlist_test_utils.h"
#include "gtest/gtest.h"
#include <netlist/boolean_function.h>
#include <iostream>


using namespace test_utils;


class boolean_function_test : public ::testing::Test
{
protected:

    const boolean_function::value X = boolean_function::value::X;
    const boolean_function::value ZERO = boolean_function::value::ZERO;
    const boolean_function::value ONE = boolean_function::value::ONE;

    virtual void SetUp()
    {
    }

    virtual void TearDown()
    {
    }



    // Test Debug only
    void print_bf(boolean_function bf){
        std::cout << "\n-------------\n" << bf << "\n-------------\n";
    }

    //void printTruthTable(boolean_function bf)

    /**
     * Create a string to value map, that can be used by the evaluate function. Each variable MUST be one character long.
     * I.e: ("ABC","10X") creates the map: ("A" -> ONE, "B" -> ZERO, "C" -> X).
     *
     * If the inputs are invalid, an empty map s returned.
     *
     * @param variables - the names of the variables next to each others
     * @param values - the values the variables should be set to
     * @returns a variables to values map, that can be interpreted by the boolean funcitons evaluate function.
     */
    std::map<std::string, boolean_function::value> create_input_map(std::string variables, std::string values)
    {
        std::map<std::string, boolean_function::value> res;
        // Booth strings must be equal in length
        if (variables.size() != values.size()){
            return res;
        }
        for (int c = 0; c < variables.size(); c++)
        {
            std::string var = std::string(1, variables.at(c));
            std::string val = std::string(1, values.at(c));
            // Can't set the same variable twice
            if (res.find(var) != res.end())
            {
                return std::map<std::string, boolean_function::value>();
            }
            if (val == "0")
            {
                res.insert(std::pair<std::string, boolean_function::value>(var, boolean_function::value::ZERO));
            }
            else if (val == "1")
            {
                res.insert(std::pair<std::string, boolean_function::value>(var, boolean_function::value::ONE));
            }
            else if (val == "x" || val == "X")
            {
                res.insert(std::pair<std::string, boolean_function::value>(var, boolean_function::value::X));
            }
            // If the values string contains an illegal character, exit
            else
            {
                return std::map<std::string, boolean_function::value>();
            }
        }
        return res;
    }

};

/**
 * Testing template
 *
 * Functions: <functions>
 */
TEST_F(boolean_function_test, check_){
    TEST_START
        {
            // Set multiple data with different keys and categories
            boolean_function a("A");
            boolean_function b("B");

            boolean_function::from_string("1 & 1 & 1").to_dnf();

            EXPECT_TRUE(true);
        }

    TEST_END
}

/**
 * Testing the different constructors and the main functionality, by implement the following boolean function:
 *
 *  f(A,B,C) = ( (A AND B) OR C ) XOR 1
 *
 * Functions: constructor, evaluate, get_truth_table, AND, XOR, OR
 */
TEST_F(boolean_function_test, check_main_example){
    TEST_START
        {
            // Constuctor with variables
            boolean_function a("A");
            boolean_function b("B");
            boolean_function c("C");
            // Constructor with constant
            boolean_function _1(ONE);

            // Combining them
            boolean_function r = ( (a & b) | c ) ^ _1;

            EXPECT_EQ(r(create_input_map("ABC", "000")), ONE );
            EXPECT_EQ(r(create_input_map("ABC", "001")), ZERO);
            EXPECT_EQ(r(create_input_map("ABC", "010")), ONE );
            EXPECT_EQ(r(create_input_map("ABC", "011")), ZERO);

            EXPECT_EQ(r(create_input_map("ABC", "100")), ONE );
            EXPECT_EQ(r(create_input_map("ABC", "101")), ZERO);
            EXPECT_EQ(r(create_input_map("ABC", "110")), ZERO);
            EXPECT_EQ(r(create_input_map("ABC", "111")), ZERO);

            std::vector<boolean_function::value> truth_table = r.get_truth_table(std::vector<std::string>({"C","B","A"}));

            EXPECT_EQ(truth_table, std::vector<boolean_function::value>({ONE, ZERO, ONE, ZERO, ONE, ZERO, ZERO, ZERO}));
        }

    TEST_END
}

/**
 * Testing the functions is_constant_one and is_constant_zero, by passing some sample inputs
 *
 * Functions: is_constant_one, is_constant_zero
 */
TEST_F(boolean_function_test, check_is_constant){
    TEST_START
        boolean_function a("A");
        boolean_function b("B");
        boolean_function c("C");
        boolean_function _0(ZERO);
        boolean_function _1(ONE);
        {
            // Some samples that are constant zero
            EXPECT_TRUE(( _0 ).is_constant_zero());
            EXPECT_TRUE(( !_1 ).is_constant_zero());    
            EXPECT_TRUE(( a^a ).is_constant_zero());    
            EXPECT_TRUE(( a&(!a) ).is_constant_zero());
            EXPECT_TRUE(( _0|_0 ).is_constant_zero());  
        }
        {
            // Some samples that are constant one
            EXPECT_TRUE(( _1 ).is_constant_one());
            EXPECT_TRUE(( !_0 ).is_constant_one());    
            EXPECT_TRUE(( a^(!a) ).is_constant_one());
            EXPECT_TRUE(( a|(!a) ).is_constant_one()); 
            EXPECT_TRUE(( _1&_1 ).is_constant_one());  
        }
        {
            // Some samples that are NOT constant zero
            EXPECT_FALSE(( _1 ).is_constant_zero());
            EXPECT_FALSE(( a ).is_constant_zero());
            EXPECT_FALSE(( a^a^b ).is_constant_zero());
            EXPECT_FALSE(( a&b ).is_constant_zero());
            EXPECT_FALSE(( _0|_1 ).is_constant_zero());
        }
        {
            // Some samples that are NOT constant one
            EXPECT_FALSE(( _0 ).is_constant_one());
            EXPECT_FALSE(( a ).is_constant_one());
            EXPECT_FALSE(( a^b^c ).is_constant_one());
            EXPECT_FALSE(( a&b ).is_constant_one());
            EXPECT_FALSE(( _0&_1 ).is_constant_one());
        }

    TEST_END
}

/**
 * Testing the is_empty function
 *
 * Functions: is_empty
 */
TEST_F(boolean_function_test, check_is_empty){
    TEST_START
        {
            // The boolean function is not empty
            boolean_function not_empty("A");
            EXPECT_FALSE(not_empty.is_empty());
        }
        {
            // The boolean function is empty
            boolean_function empty;
            EXPECT_TRUE(empty.is_empty());
        }
    TEST_END
}

/**
 * Testing the get_variables function
 *
 * Functions: get_variables
 */
TEST_F(boolean_function_test, check_get_variables){
    TEST_START
        {
            // Get variables
            boolean_function a("A");
            boolean_function b("B");
            boolean_function c("C");
            boolean_function a_2("A");
            EXPECT_EQ((a|b|c|a_2).get_variables(), std::set<std::string>({"A","B","C"}));
        }
    TEST_END
}

/**
 * Testing comparation operator
 *
 * Functions: operator==, operator!=
 */
TEST_F(boolean_function_test, check_compare_operator){
    TEST_START
        // Tests for ==
        {
<<<<<<< HEAD
            // Compare the same object
=======
            // The boolean functions are equivalent in syntax
>>>>>>> 409e4ed5
            boolean_function a("A");
            EXPECT_TRUE((a == a));
        }
        {
            // The boolean functions are equivalent in syntax
            boolean_function a("A");
            boolean_function b("B");
            EXPECT_TRUE(((a|b) == (a|b)));
        }
        {
            // The boolean functions are equivalent in semantic (but not in syntax)
            boolean_function a("A");
            boolean_function b("B");
            //EXPECT_TRUE(((a|b|b) == (a|b)));
        }
        // Tests for !=
        {
            // The boolean function are equivalent in semantic, but do not share the same variable
            boolean_function a("A");
            boolean_function b("B");
            EXPECT_TRUE((a != b));
        }
        {
            // Compare boolean functions of different types (constant, variable, expression)
            boolean_function a("A");
            boolean_function b("B");
            boolean_function _1(ONE);
            EXPECT_TRUE((a != (a|(b&_1)))); // variable - expression
            EXPECT_TRUE((a != _1 )); // variable - constant
            EXPECT_TRUE(((a|(b&_1)) != _1 )); // expression - constant
        }
        {
            // Compare semantically different expressions
            boolean_function a("A");
            boolean_function b("B");
            EXPECT_TRUE(((a&b) != (a|b)));
            EXPECT_TRUE(((a^b) != (a&b)));
            EXPECT_TRUE(((a^b) != ((!a)&b)));
        }
    TEST_END
}

/**
 * Testing the integrity of the optimize function
 *
 * Functions: optimize
 */
TEST_F(boolean_function_test, check_optimize){
    TEST_START
        boolean_function a("A");
        boolean_function b("B");
        boolean_function c("C");
        boolean_function _0(ZERO);
        boolean_function _1(ONE);
        {
            // Optimize some boolean functions and compare their truth_table
            boolean_function bf = (!(a^b&c)|(b|c&_1))^((a&b) | (a|b|c));
            EXPECT_EQ(bf.get_truth_table(std::vector<std::string>({"C","B","A"})), bf.optimize().get_truth_table(std::vector<std::string>({"C","B","A"})));
        }
        {
            // Optimize some boolean functions and compare their truth_table
            boolean_function bf = (a^b^c);
            EXPECT_EQ(bf.get_truth_table(std::vector<std::string>({"C","B","A"})), bf.optimize().get_truth_table(std::vector<std::string>({"C","B","A"})));
        }
        
    TEST_END
}

<|MERGE_RESOLUTION|>--- conflicted
+++ resolved
@@ -234,11 +234,7 @@
     TEST_START
         // Tests for ==
         {
-<<<<<<< HEAD
             // Compare the same object
-=======
-            // The boolean functions are equivalent in syntax
->>>>>>> 409e4ed5
             boolean_function a("A");
             EXPECT_TRUE((a == a));
         }
