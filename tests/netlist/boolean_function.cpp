#include "netlist_test_utils.h"
#include "gtest/gtest.h"
#include <netlist/boolean_function.h>
#include <iostream>


using namespace test_utils;

// Checks if two boolean functions are semantically equal, i.e. they have the same variables and the same truth table
#define EXPECT_SEMANTICALLY_EQUAL(bf_0, bf_1) \
        {\
            boolean_function tmp_bf_a = (bf_0); boolean_function tmp_bf_b = (bf_1);\
            EXPECT_EQ((bf_0).get_variables(), (bf_1).get_variables()); \
            if(tmp_bf_a.get_variables() == bf_1.get_variables()){\
                std::set<std::string> var_set = tmp_bf_a.get_variables(); \
                std::vector<std::string> var_vec(var_set.begin(), var_set.end()); \
                EXPECT_EQ((bf_0).get_truth_table(var_vec), (bf_1).get_truth_table(var_vec)); \
            }\
        }


class boolean_function_test : public ::testing::Test
{
protected:

    const boolean_function::value X = boolean_function::value::X;
    const boolean_function::value ZERO = boolean_function::value::ZERO;
    const boolean_function::value ONE = boolean_function::value::ONE;

    virtual void SetUp()
    {
    }

    virtual void TearDown()
    {
    }



    // Test Debug only
    void print_bf(boolean_function bf){
        std::cout << "\n-------------\n" << bf << "\n-------------\n";
    }

    // Test Debug only
    void printTruthTable(boolean_function bf, std::vector<std::string> vars){
        std::cout << std::endl;
        for (auto i : vars){
            std::cout << i;
        }
        std::cout << "|O" << std::endl;
        std::vector<boolean_function::value> t_table = bf.get_truth_table(vars);
        for (unsigned int i = 0; i < vars.size() + 2; i++) std::cout << "-";
        std::cout << std::endl;
        for (unsigned int i = 0; i < t_table.size(); i++){
            for (unsigned int j = 0; j < vars.size(); j++){
                std::cout << ((((i>>j)&1)>0)?"1":"0");
            }
            std::cout << "|";
            switch(t_table[i]){
                case boolean_function::value::ONE:
                    std::cout << "1";
                    break;
                case boolean_function::value::ZERO:
                    std::cout << "0";
                    break;
                default:
                    std::cout << "X";
                    break;
            }
            std::cout << std::endl;
        }

    }

    /**
     * Create a string to value map, that can be used by the evaluate function. Each variable MUST be one character long.
     * I.e: ("ABC","10X") creates the map: ("A" -> ONE, "B" -> ZERO, "C" -> X).
     *
     * If the inputs are invalid, an empty map s returned.
     *
     * @param variables - the names of the variables next to each others
     * @param values - the values the variables should be set to
     * @returns a variables to values map, that can be interpreted by the boolean funcitons evaluate function.
     */
    std::map<std::string, boolean_function::value> create_input_map(std::string variables, std::string values)
    {
        std::map<std::string, boolean_function::value> res;
        // Booth strings must be equal in length
        if (variables.size() != values.size()){
            return res;
        }
        for (int c = 0; c < variables.size(); c++)
        {
            std::string var = std::string(1, variables.at(c));
            std::string val = std::string(1, values.at(c));
            // Can't set the same variable twice
            if (res.find(var) != res.end())
            {
                return std::map<std::string, boolean_function::value>();
            }
            if (val == "0")
            {
                res.insert(std::pair<std::string, boolean_function::value>(var, boolean_function::value::ZERO));
            }
            else if (val == "1")
            {
                res.insert(std::pair<std::string, boolean_function::value>(var, boolean_function::value::ONE));
            }
            else if (val == "x" || val == "X")
            {
                res.insert(std::pair<std::string, boolean_function::value>(var, boolean_function::value::X));
            }
            // If the values string contains an illegal character, exit
            else
            {
                return std::map<std::string, boolean_function::value>();
            }
        }
        return res;
    }

};

/**
 * Testing the different constructors and the main functionality, by implement the following boolean function:
 *
 *  f(A,B,C) = ( (A AND B) OR C ) XOR 1
 *
 * Functions: constructor, evaluate, get_truth_table, AND, XOR, OR
 */
TEST_F(boolean_function_test, check_main_example){
    TEST_START
        {
            // Constuctor with variables
            boolean_function a("A");
            boolean_function b("B");
            boolean_function c("C");
            // Constructor with constant
            boolean_function _1(ONE);

            // Combining them
            boolean_function r = ( (a & b) | c ) ^ _1;

            EXPECT_EQ(r(create_input_map("ABC", "000")), ONE );
            EXPECT_EQ(r(create_input_map("ABC", "001")), ZERO);
            EXPECT_EQ(r(create_input_map("ABC", "010")), ONE );
            EXPECT_EQ(r(create_input_map("ABC", "011")), ZERO);

            EXPECT_EQ(r(create_input_map("ABC", "100")), ONE );
            EXPECT_EQ(r(create_input_map("ABC", "101")), ZERO);
            EXPECT_EQ(r(create_input_map("ABC", "110")), ZERO);
            EXPECT_EQ(r(create_input_map("ABC", "111")), ZERO);

            std::vector<boolean_function::value> truth_table = r.get_truth_table(std::vector<std::string>({"C","B","A"}));

            EXPECT_EQ(truth_table, std::vector<boolean_function::value>({ONE, ZERO, ONE, ZERO, ONE, ZERO, ZERO, ZERO}));
        }

    TEST_END
}

/**
 * Testing the functions is_constant_one and is_constant_zero, by passing some sample inputs
 *
 * Functions: is_constant_one, is_constant_zero
 */
TEST_F(boolean_function_test, check_is_constant){
    TEST_START
        boolean_function a("A");
        boolean_function b("B");
        boolean_function c("C");
        boolean_function _0(ZERO);
        boolean_function _1(ONE);
        {
            // Some samples that are constant zero
            EXPECT_TRUE(( _0 ).is_constant_zero());
            EXPECT_TRUE(( !_1 ).is_constant_zero());
            EXPECT_TRUE(( a^a ).is_constant_zero());
            EXPECT_TRUE(( a&(!a) ).is_constant_zero());
            EXPECT_TRUE(( _0|_0 ).is_constant_zero());
        }
        {
            // Some samples that are constant one
            EXPECT_TRUE(( _1 ).is_constant_one());
            EXPECT_TRUE(( !_0 ).is_constant_one());
            EXPECT_TRUE(( a^(!a) ).is_constant_one());
            EXPECT_TRUE(( a|(!a) ).is_constant_one());
            EXPECT_TRUE(( _1&_1 ).is_constant_one());
        }
        {
            // Some samples that are NOT constant zero
            EXPECT_FALSE(( _1 ).is_constant_zero());
            EXPECT_FALSE(( a ).is_constant_zero());
            EXPECT_FALSE(( a^a^b ).is_constant_zero());
            EXPECT_FALSE(( a&b ).is_constant_zero());
            EXPECT_FALSE(( _0|_1 ).is_constant_zero());
        }
        {
            // Some samples that are NOT constant one
            EXPECT_FALSE(( _0 ).is_constant_one());
            EXPECT_FALSE(( a ).is_constant_one());
            EXPECT_FALSE(( a^b^c ).is_constant_one());
            EXPECT_FALSE(( a&b ).is_constant_one());
            EXPECT_FALSE(( _0&_1 ).is_constant_one());
        }

    TEST_END
}

/**
 * Testing the is_empty function
 *
 * Functions: is_empty
 */
TEST_F(boolean_function_test, check_is_empty){
    TEST_START
        {
            // The boolean function is not empty
            boolean_function not_empty("A");
            EXPECT_FALSE(not_empty.is_empty());
        }
        {
            // The boolean function is empty
            boolean_function empty;
            EXPECT_TRUE(empty.is_empty());
        }
    TEST_END
}

/**
 * Testing the get_variables function
 *
 * Functions: get_variables
 */
TEST_F(boolean_function_test, check_get_variables){
    TEST_START
        {
            // Get variables
            boolean_function a("A");
            boolean_function b("B");
            boolean_function c("C");
            boolean_function a_2("A");
            EXPECT_EQ((a|b|c|a_2).get_variables(), std::set<std::string>({"A","B","C"}));
        }
    TEST_END
}

/**
 * Testing the assignment operators ( &=, |=, ^= )
 *
 * Functions: operator&=, operator|=, operator^=
 */
TEST_F(boolean_function_test, check_assignments){
    TEST_START
        boolean_function a("A");
        boolean_function b("B");
        boolean_function c("C");
        boolean_function d("D");
        boolean_function _0(ZERO);
        boolean_function _1(ONE);
        {
            // Create a boolean function with diverse assignments and compare it with its normal created counterpart
            boolean_function bf_0 = ((a & b) | c) ^ d ;
            boolean_function bf_1 = a;
            bf_1 &= b;
            bf_1 |= c;
            bf_1 ^= d;
            EXPECT_SEMANTICALLY_EQUAL(bf_0, bf_1);
        }
        {
            // Create a boolean function with diverse assignments and compare it with its normal created counterpart
            boolean_function bf_0 = ((a ^ b) | c) & d ;
            boolean_function bf_1 = a;
            bf_1 ^= b;
            bf_1 |= c;
            bf_1 &= d;
            EXPECT_SEMANTICALLY_EQUAL(bf_0, bf_1);
        }
    TEST_END
}

/**
 * Testing comparation operator
 *
 * Functions: operator==, operator!=
 */
TEST_F(boolean_function_test, check_compare_operator){
    TEST_START
        // Tests for ==
        {
            // Compare the same object
            boolean_function a("A");
            EXPECT_TRUE((a == a));
        }
        {
            // The boolean functions are equivalent in syntax
            boolean_function a("A");
            boolean_function b("B");
            EXPECT_TRUE(((a|b) == (a|b)));
        }
        {
            // The boolean functions are equivalent in semantic (but not in syntax)
            boolean_function a("A");
            boolean_function b("B");
            // EXPECT_TRUE(((a|b|b) == (a|b)));
        }
        // Tests for !=
        {
            // The boolean function are equivalent in semantic, but do not share the same variable
            boolean_function a("A");
            boolean_function b("B");
            EXPECT_TRUE((a != b));
        }
        {
            // Compare boolean functions of different types (constant, variable, expression)
            boolean_function a("A");
            boolean_function b("B");
            boolean_function _1(ONE);
            EXPECT_TRUE((a != (a|(b&_1)))); // variable - expression
            EXPECT_TRUE((a != _1 )); // variable - constant
            EXPECT_TRUE(((a|(b&_1)) != _1 )); // expression - constant
        }
        {
            // Compare semantically different expressions
            boolean_function a("A");
            boolean_function b("B");
            EXPECT_TRUE(((a&b) != (a|b)));
            EXPECT_TRUE(((a^b) != (a&b)));
            EXPECT_TRUE(((a^b) != ((!a)&b)));
        }
    TEST_END
}

/**
 * Testing the integrity of the optimize function
 *
 * Functions: optimize
 */
TEST_F(boolean_function_test, check_optimize){
    TEST_START
        boolean_function a("A");
        boolean_function b("B");
        boolean_function c("C");
        boolean_function d("D");
        boolean_function _0(ZERO);
        boolean_function _1(ONE);
        {
            // Optimize a complex boolean function and compare their truth table
            boolean_function bf = ((!(a^b&c)|(b|c&_1))^((a&b) | (a|b|c)))^c;
            EXPECT_SEMANTICALLY_EQUAL(bf, bf.optimize());
        }
        {
            // Optimize a boolean function in dnf
            boolean_function bf = (!a & !b & !c & !d) | (a & !b & !c & !d)|
                                  (!a & !b & c & !d)  | (a & !b & c & !d) |
                                  (!a & b & c & !d)   | (a & b & c & !d)  |
                                  (!a & !b & !c & d)  | (a & !b & !c & d) |
                                  (a & b & !c & d)    | (a & b & c & d);
            EXPECT_SEMANTICALLY_EQUAL(bf, bf.optimize());
        }

    TEST_END
}


<<<<<<< HEAD
=======
/**
 * Testing the integrity of the from_string function
 *
 * Functions: from_string
 */
TEST_F(boolean_function_test, check_from_string){
    TEST_START
        std::string f_str = "A B C D(1)";
        {
            // Check default case
            auto bf = boolean_function::from_string(f_str);
            EXPECT_EQ(bf.get_variables(), std::set<std::string>({"A", "B", "C", "D"}));
        }
        {
            // Declare existing variable
            auto bf = boolean_function::from_string(f_str, {"A"});
            EXPECT_EQ(bf.get_variables(), std::set<std::string>({"A", "B", "C", "D"}));
        }
        {
            // Declare custom variable
            auto bf = boolean_function::from_string(f_str, {"A B"});
            EXPECT_EQ(bf.get_variables(), std::set<std::string>({"A B", "C", "D"}));
        }
        {
            // Declare custom variable
            auto bf = boolean_function::from_string(f_str, {"A B C D"});
            EXPECT_EQ(bf.get_variables(), std::set<std::string>({"A B C D"}));
        }
        {
            // Declare custom variable
            auto bf = boolean_function::from_string(f_str, {"D(1)"});
            EXPECT_EQ(bf.get_variables(), std::set<std::string>({"A", "B", "C", "D(1)"}));
        }
        {
            // Declare non-existing custom variable
            auto bf = boolean_function::from_string(f_str, {"X"});
            EXPECT_EQ(bf.get_variables(), std::set<std::string>({"A", "B", "C", "D"}));
        }

    TEST_END
}


>>>>>>> 706ec6ba
/**
 * Test string parsing, dnf, and optimization for a collection of functions
 *
 * Functions: from_string, to_dnf, optimize
 */
TEST_F(boolean_function_test, check_test_vectors)
{
    TEST_START
        {
            /* clang-format off */
            std::vector<std::string> test_cases = {
                    "0",
                    "1",
                    "a",
                    "a ^ a",
                    "a | a",
                    "a & a",
                    "a ^ b",
                    "a | b",
                    "a & b",
                    "!(((!8 & !(!(!19 | !20) & 26)) | (8 & !((!26 & !(!19 | !20)) | (26 & !(!19 | 20))))) & !(((((((!(!20 | 19) & 28 & !((10 & (!20 | 19)) | (!10 & !(!20 | 19)))) | (!(!20 | 19) & !28 & ((10 & (!20 | 19)) | (!10 & !(!20 | 19)))) | ((!20 | 19) & 28 & ((10 & (!20 | 19)) | (!10 & !(!20 | 19)))) | (!(!20 | 19) & 28 & ((10 & (!20 | 19)) | (!10 & !(!20 | 19))))) & 27 & !((9 & (!20 | 19)) | (!9 & !(!20 | 19)))) | (((!(!20 | 19) & 28 & !((10 & (!20 | 19)) | (!10 & !(!20 | 19)))) | (!(!20 | 19) & !28 & ((10 & (!20 | 19)) | (!10 & !(!20 | 19)))) | ((!20 | 19) & 28 & ((10 & (!20 | 19)) | (!10 & !(!20 | 19)))) | (!(!20 | 19) & 28 & ((10 & (!20 | 19)) | (!10 & !(!20 | 19))))) & !27 & ((9 & (!20 | 19)) | (!9 & !(!20 | 19)))) | (!((!(!20 | 19) & 28 & !((10 & (!20 | 19)) | (!10 & !(!20 | 19)))) | (!(!20 | 19) & !28 & ((10 & (!20 | 19)) | (!10 & !(!20 | 19)))) | ((!20 | 19) & 28 & ((10 & (!20 | 19)) | (!10 & !(!20 | 19)))) | (!(!20 | 19) & 28 & ((10 & (!20 | 19)) | (!10 & !(!20 | 19))))) & 27 & ((9 & (!20 | 19)) | (!9 & !(!20 | 19)))) | (((!(!20 | 19) & 28 & !((10 & (!20 | 19)) | (!10 & !(!20 | 19)))) | (!(!20 | 19) & !28 & ((10 & (!20 | 19)) | (!10 & !(!20 | 19)))) | ((!20 | 19) & 28 & ((10 & (!20 | 19)) | (!10 & !(!20 | 19)))) | (!(!20 | 19) & 28 & ((10 & (!20 | 19)) | (!10 & !(!20 | 19))))) & 27 & ((9 & (!20 | 19)) | (!9 & !(!20 | 19))))) & !26 & !((8 & (!20 | 19)) | (!8 & !(!20 | 19)))) | (!((((!(!20 | 19) & 28 & !((10 & (!20 | 19)) | (!10 & !(!20 | 19)))) | (!(!20 | 19) & !28 & ((10 & (!20 | 19)) | (!10 & !(!20 | 19)))) | ((!20 | 19) & 28 & ((10 & (!20 | 19)) | (!10 & !(!20 | 19)))) | (!(!20 | 19) & 28 & ((10 & (!20 | 19)) | (!10 & !(!20 | 19))))) & 27 & !((9 & (!20 | 19)) | (!9 & !(!20 | 19)))) | (((!(!20 | 19) & 28 & !((10 & (!20 | 19)) | (!10 & !(!20 | 19)))) | (!(!20 | 19) & !28 & ((10 & (!20 | 19)) | (!10 & !(!20 | 19)))) | ((!20 | 19) & 28 & ((10 & (!20 | 19)) | (!10 & !(!20 | 19)))) | (!(!20 | 19) & 28 & ((10 & (!20 | 19)) | (!10 & !(!20 | 19))))) & !27 & ((9 & (!20 | 19)) | (!9 & !(!20 | 19)))) | (!((!(!20 | 19) & 28 & !((10 & (!20 | 19)) | (!10 & !(!20 | 19)))) | (!(!20 | 19) & !28 & ((10 & (!20 | 19)) | (!10 & !(!20 | 19)))) | ((!20 | 19) & 28 & ((10 & (!20 | 19)) | (!10 & !(!20 | 19)))) | (!(!20 | 19) & 28 & ((10 & (!20 | 19)) | (!10 & !(!20 | 19))))) & 27 & ((9 & (!20 | 19)) | (!9 & !(!20 | 19)))) | (((!(!20 | 19) & 28 & !((10 & (!20 | 19)) | (!10 & !(!20 | 19)))) | (!(!20 | 19) & !28 & ((10 & (!20 | 19)) | (!10 & !(!20 | 19)))) | ((!20 | 19) & 28 & ((10 & (!20 | 19)) | (!10 & !(!20 | 19)))) | (!(!20 | 19) & 28 & ((10 & (!20 | 19)) | (!10 & !(!20 | 19))))) & 27 & ((9 & (!20 | 19)) | (!9 & !(!20 | 19))))) & 26 & !((8 & (!20 | 19)) | (!8 & !(!20 | 19)))) | (!((((!(!20 | 19) & 28 & !((10 & (!20 | 19)) | (!10 & !(!20 | 19)))) | (!(!20 | 19) & !28 & ((10 & (!20 | 19)) | (!10 & !(!20 | 19)))) | ((!20 | 19) & 28 & ((10 & (!20 | 19)) | (!10 & !(!20 | 19)))) | (!(!20 | 19) & 28 & ((10 & (!20 | 19)) | (!10 & !(!20 | 19))))) & 27 & !((9 & (!20 | 19)) | (!9 & !(!20 | 19)))) | (((!(!20 | 19) & 28 & !((10 & (!20 | 19)) | (!10 & !(!20 | 19)))) | (!(!20 | 19) & !28 & ((10 & (!20 | 19)) | (!10 & !(!20 | 19)))) | ((!20 | 19) & 28 & ((10 & (!20 | 19)) | (!10 & !(!20 | 19)))) | (!(!20 | 19) & 28 & ((10 & (!20 | 19)) | (!10 & !(!20 | 19))))) & !27 & ((9 & (!20 | 19)) | (!9 & !(!20 | 19)))) | (!((!(!20 | 19) & 28 & !((10 & (!20 | 19)) | (!10 & !(!20 | 19)))) | (!(!20 | 19) & !28 & ((10 & (!20 | 19)) | (!10 & !(!20 | 19)))) | ((!20 | 19) & 28 & ((10 & (!20 | 19)) | (!10 & !(!20 | 19)))) | (!(!20 | 19) & 28 & ((10 & (!20 | 19)) | (!10 & !(!20 | 19))))) & 27 & ((9 & (!20 | 19)) | (!9 & !(!20 | 19)))) | (((!(!20 | 19) & 28 & !((10 & (!20 | 19)) | (!10 & !(!20 | 19)))) | (!(!20 | 19) & !28 & ((10 & (!20 | 19)) | (!10 & !(!20 | 19)))) | ((!20 | 19) & 28 & ((10 & (!20 | 19)) | (!10 & !(!20 | 19)))) | (!(!20 | 19) & 28 & ((10 & (!20 | 19)) | (!10 & !(!20 | 19))))) & 27 & ((9 & (!20 | 19)) | (!9 & !(!20 | 19))))) & !26 & ((8 & (!20 | 19)) | (!8 & !(!20 | 19)))) | (((((!(!20 | 19) & 28 & !((10 & (!20 | 19)) | (!10 & !(!20 | 19)))) | (!(!20 | 19) & !28 & ((10 & (!20 | 19)) | (!10 & !(!20 | 19)))) | ((!20 | 19) & 28 & ((10 & (!20 | 19)) | (!10 & !(!20 | 19)))) | (!(!20 | 19) & 28 & ((10 & (!20 | 19)) | (!10 & !(!20 | 19))))) & 27 & !((9 & (!20 | 19)) | (!9 & !(!20 | 19)))) | (((!(!20 | 19) & 28 & !((10 & (!20 | 19)) | (!10 & !(!20 | 19)))) | (!(!20 | 19) & !28 & ((10 & (!20 | 19)) | (!10 & !(!20 | 19)))) | ((!20 | 19) & 28 & ((10 & (!20 | 19)) | (!10 & !(!20 | 19)))) | (!(!20 | 19) & 28 & ((10 & (!20 | 19)) | (!10 & !(!20 | 19))))) & !27 & ((9 & (!20 | 19)) | (!9 & !(!20 | 19)))) | (!((!(!20 | 19) & 28 & !((10 & (!20 | 19)) | (!10 & !(!20 | 19)))) | (!(!20 | 19) & !28 & ((10 & (!20 | 19)) | (!10 & !(!20 | 19)))) | ((!20 | 19) & 28 & ((10 & (!20 | 19)) | (!10 & !(!20 | 19)))) | (!(!20 | 19) & 28 & ((10 & (!20 | 19)) | (!10 & !(!20 | 19))))) & 27 & ((9 & (!20 | 19)) | (!9 & !(!20 | 19)))) | (((!(!20 | 19) & 28 & !((10 & (!20 | 19)) | (!10 & !(!20 | 19)))) | (!(!20 | 19) & !28 & ((10 & (!20 | 19)) | (!10 & !(!20 | 19)))) | ((!20 | 19) & 28 & ((10 & (!20 | 19)) | (!10 & !(!20 | 19)))) | (!(!20 | 19) & 28 & ((10 & (!20 | 19)) | (!10 & !(!20 | 19))))) & 27 & ((9 & (!20 | 19)) | (!9 & !(!20 | 19))))) & 26 & ((8 & (!20 | 19)) | (!8 & !(!20 | 19))))) & !19))",
            };
            /* clang-format on */

            for (const auto& f_str : test_cases)
            {
                auto f        = boolean_function::from_string(f_str);
                auto tmp_vars = f.get_variables();
                std::vector<std::string> ordered_variables(tmp_vars.begin(), tmp_vars.end());
                auto original_truth_table  = f.get_truth_table(ordered_variables);
                auto dnf                   = f.to_dnf();
                auto dnf_truth_table       = dnf.get_truth_table(ordered_variables);
                auto optimized             = f.optimize();
                auto optimized_truth_table = optimized.get_truth_table(ordered_variables);

                if (original_truth_table != dnf_truth_table)
                {
                    EXPECT_TRUE(false) << "ERROR: DNF function does not match original function" << std::endl
                                       << "  original function:  " << f << std::endl
                                       << "  DNF of function:    " << dnf << std::endl
                                       << "  optimized function: " << optimized << std::endl;
                }

                if (original_truth_table != optimized_truth_table)
                {
                    EXPECT_TRUE(false) << "ERROR: optimized function does not match original function" << std::endl
                                       << "  original function:  " << f << std::endl
                                       << "  DNF of function:    " << dnf << std::endl
                                       << "  optimized function: " << optimized << std::endl;
                }
            }
        }

    TEST_END
}

/**
 * Testing the substitution of variables
 *
 * Functions: substitute
 */
TEST_F(boolean_function_test, check_substitute) {
    TEST_START
        boolean_function empty_bf;
        boolean_function a("A");
        boolean_function b("B");
        boolean_function c("C");
        boolean_function d("D");
        boolean_function _0(ZERO);
        boolean_function _1(ONE);
        {
            // Convert a boolean function to dnf and check its integrity and its format
            boolean_function bf = a & c;
            boolean_function a_func = a | b;
            boolean_function new_bf = bf.substitute("A", a_func);
            EXPECT_SEMANTICALLY_EQUAL(new_bf, ((a | b) & c));
        }
        {
            // The boolean function is of type 'variable'
            boolean_function bf("V");
            boolean_function v_func = a | b;
            boolean_function new_bf = bf.substitute("V", v_func);
            EXPECT_SEMANTICALLY_EQUAL(new_bf, v_func);
        }
    TEST_END
}

/**
 * NOTE: Support of 0,1 ? Operator precedence depends on order?
 * Testing the creation of a boolean function by passing a string
 *
 * Functions: from_string
 */
TEST_F(boolean_function_test, check_from_string){
    TEST_START
        boolean_function empty_bf;
        boolean_function a("A");
        boolean_function b("B");
        boolean_function c("C");
        boolean_function d("D");
        boolean_function _0(ZERO);
        boolean_function _1(ONE);
        boolean_function _X(X);
        {
            // Convert a boolean function to dnf and check its integrity and its format
            boolean_function bf = (!((a^b)&c)|(b|c))^((a&b) | (a|b|c));
            boolean_function bf_from_str = boolean_function::from_string("(!((A^B)&C)|(B|C))^((A&B) | (A|B|C))");
            // The same expression with another notation (using booth " " and "*" for AND)
            boolean_function bf_from_str_2 = boolean_function::from_string("(((A^B)*C)'|(B+C))^((A B) + (A+B+C))");
            EXPECT_SEMANTICALLY_EQUAL(bf, bf_from_str);
            EXPECT_SEMANTICALLY_EQUAL(bf, bf_from_str_2);
        }
        {
            // Testing the integrity of another function
            boolean_function bf = a&(b&c);
            boolean_function bf_from_str = boolean_function::from_string("A(B&C)");
            EXPECT_SEMANTICALLY_EQUAL(bf, bf_from_str);
        }
        // Testing the operator precedence of the from_string function (assuming transitivity) (from high to low priority (C++): NOT > AND > XOR > OR)
        // Also testing it flipped around, to test that the order doesn't matter.
        {
            // NOT > AND
            boolean_function bf = ( (!a) & b );
            boolean_function bf_from_str = boolean_function::from_string("( !A & B )");
            boolean_function bf_from_str_flipped = boolean_function::from_string("( B & !A )");
            EXPECT_SEMANTICALLY_EQUAL(bf, bf_from_str);
            EXPECT_SEMANTICALLY_EQUAL(bf, bf_from_str_flipped);
        }
        {
            // AND > XOR
            boolean_function bf = ( (a & b) ^ b );
            boolean_function bf_from_str = boolean_function::from_string("( A & B ^ B)");
            boolean_function bf_from_str_flipped = boolean_function::from_string("(  B ^ B & A)");
            EXPECT_SEMANTICALLY_EQUAL(bf, bf_from_str);
            EXPECT_SEMANTICALLY_EQUAL(bf, bf_from_str_flipped); // <- fails
        }
        {
            // XOR > OR
            boolean_function bf = ( (a ^ b) | b );
            boolean_function bf_from_str = boolean_function::from_string("(  A ^ B | B)");
            boolean_function bf_from_str_flipped = boolean_function::from_string("( B | B ^ A)");
            EXPECT_SEMANTICALLY_EQUAL(bf, bf_from_str);
            EXPECT_SEMANTICALLY_EQUAL(bf, bf_from_str_flipped); // <- fails
        }

        {
            // Testing to parse a boolean function that represents a constant
            EXPECT_EQ(_0, boolean_function::from_string("0"));
            EXPECT_EQ(_1, boolean_function::from_string("1"));
            EXPECT_EQ(_X, boolean_function::from_string("X"));
        }
        {
            // Testing to parse a boolean function that is a variable
            EXPECT_EQ(a, boolean_function::from_string("A"));
            EXPECT_EQ(boolean_function("LongVariableName"), boolean_function::from_string("LongVariableName"));
        }
        {
            // Testing doubled negation
            EXPECT_EQ(a, boolean_function::from_string("!!!!A"));
            EXPECT_EQ(a, boolean_function::from_string("!!A''"));
        }
        // Testing invalid inputs
        {
            // Wrong bracket usage
            EXPECT_EQ( boolean_function::from_string("(A&(B|C"), _X );
            EXPECT_EQ( boolean_function::from_string("A&B)|C)"), _X );
            // Empty string
            EXPECT_EQ( boolean_function::from_string(""), empty_bf ); // <- fails (empty != empty ?)

        }


    TEST_END
}
<|MERGE_RESOLUTION|>--- conflicted
+++ resolved
@@ -6,18 +6,6 @@
 
 using namespace test_utils;
 
-// Checks if two boolean functions are semantically equal, i.e. they have the same variables and the same truth table
-#define EXPECT_SEMANTICALLY_EQUAL(bf_0, bf_1) \
-        {\
-            boolean_function tmp_bf_a = (bf_0); boolean_function tmp_bf_b = (bf_1);\
-            EXPECT_EQ((bf_0).get_variables(), (bf_1).get_variables()); \
-            if(tmp_bf_a.get_variables() == bf_1.get_variables()){\
-                std::set<std::string> var_set = tmp_bf_a.get_variables(); \
-                std::vector<std::string> var_vec(var_set.begin(), var_set.end()); \
-                EXPECT_EQ((bf_0).get_truth_table(var_vec), (bf_1).get_truth_table(var_vec)); \
-            }\
-        }
-
 
 class boolean_function_test : public ::testing::Test
 {
@@ -42,7 +30,6 @@
         std::cout << "\n-------------\n" << bf << "\n-------------\n";
     }
 
-    // Test Debug only
     void printTruthTable(boolean_function bf, std::vector<std::string> vars){
         std::cout << std::endl;
         for (auto i : vars){
@@ -123,6 +110,26 @@
 };
 
 /**
+ * Testing template
+ *
+ * Functions: <functions>
+ */
+TEST_F(boolean_function_test, check_){
+    TEST_START
+        {
+            // Set multiple data with different keys and categories
+            boolean_function a("A");
+            boolean_function b("B");
+
+            boolean_function::from_string("1 & 1 & 1").to_dnf();
+
+            EXPECT_TRUE(true);
+        }
+
+    TEST_END
+}
+
+/**
  * Testing the different constructors and the main functionality, by implement the following boolean function:
  *
  *  f(A,B,C) = ( (A AND B) OR C ) XOR 1
@@ -247,40 +254,6 @@
 }
 
 /**
- * Testing the assignment operators ( &=, |=, ^= )
- *
- * Functions: operator&=, operator|=, operator^=
- */
-TEST_F(boolean_function_test, check_assignments){
-    TEST_START
-        boolean_function a("A");
-        boolean_function b("B");
-        boolean_function c("C");
-        boolean_function d("D");
-        boolean_function _0(ZERO);
-        boolean_function _1(ONE);
-        {
-            // Create a boolean function with diverse assignments and compare it with its normal created counterpart
-            boolean_function bf_0 = ((a & b) | c) ^ d ;
-            boolean_function bf_1 = a;
-            bf_1 &= b;
-            bf_1 |= c;
-            bf_1 ^= d;
-            EXPECT_SEMANTICALLY_EQUAL(bf_0, bf_1);
-        }
-        {
-            // Create a boolean function with diverse assignments and compare it with its normal created counterpart
-            boolean_function bf_0 = ((a ^ b) | c) & d ;
-            boolean_function bf_1 = a;
-            bf_1 ^= b;
-            bf_1 |= c;
-            bf_1 &= d;
-            EXPECT_SEMANTICALLY_EQUAL(bf_0, bf_1);
-        }
-    TEST_END
-}
-
-/**
  * Testing comparation operator
  *
  * Functions: operator==, operator!=
@@ -342,30 +315,31 @@
         boolean_function a("A");
         boolean_function b("B");
         boolean_function c("C");
-        boolean_function d("D");
         boolean_function _0(ZERO);
         boolean_function _1(ONE);
         {
-            // Optimize a complex boolean function and compare their truth table
-            boolean_function bf = ((!(a^b&c)|(b|c&_1))^((a&b) | (a|b|c)))^c;
-            EXPECT_SEMANTICALLY_EQUAL(bf, bf.optimize());
-        }
-        {
-            // Optimize a boolean function in dnf
-            boolean_function bf = (!a & !b & !c & !d) | (a & !b & !c & !d)|
-                                  (!a & !b & c & !d)  | (a & !b & c & !d) |
-                                  (!a & b & c & !d)   | (a & b & c & !d)  |
-                                  (!a & !b & !c & d)  | (a & !b & !c & d) |
-                                  (a & b & !c & d)    | (a & b & c & d);
-            EXPECT_SEMANTICALLY_EQUAL(bf, bf.optimize());
-        }
-
-    TEST_END
-}
-
-
-<<<<<<< HEAD
-=======
+            // Optimize some boolean functions and compare their truth_table
+            boolean_function bf = (!(a^b&c)|(b|c&_1))^((a&b) | (a|b|c));
+            EXPECT_EQ(bf.get_truth_table(std::vector<std::string>({"C","B","A"})), bf.optimize().get_truth_table(std::vector<std::string>({"C","B","A"}))); // <- fails
+        }
+        {
+            // Optimize some boolean functions and compare their truth_table
+            boolean_function bf = (a|b|c);
+            EXPECT_EQ(bf.get_truth_table(std::vector<std::string>({"C","B","A"})), bf.optimize().get_truth_table(std::vector<std::string>({"C","B","A"}))); // <- fails
+
+            // +++ DEBUG OUTPUT +++
+            //printTruthTable(bf, std::vector<std::string>({"C","B","A"}));
+            //printTruthTable(bf.optimize(), std::vector<std::string>({"C","B","A"}));
+            //std::cout << "Variables: amount = " << bf.optimize().get_variables().size() << std::endl;
+            //for (auto v : bf.optimize().get_variables())
+                //std::cout << v << ",";
+            //std::cout << std::endl;
+        }
+
+    TEST_END
+}
+
+
 /**
  * Testing the integrity of the from_string function
  *
@@ -409,7 +383,6 @@
 }
 
 
->>>>>>> 706ec6ba
 /**
  * Test string parsing, dnf, and optimization for a collection of functions
  *
@@ -418,169 +391,50 @@
 TEST_F(boolean_function_test, check_test_vectors)
 {
     TEST_START
-        {
-            /* clang-format off */
-            std::vector<std::string> test_cases = {
-                    "0",
-                    "1",
-                    "a",
-                    "a ^ a",
-                    "a | a",
-                    "a & a",
-                    "a ^ b",
-                    "a | b",
-                    "a & b",
-                    "!(((!8 & !(!(!19 | !20) & 26)) | (8 & !((!26 & !(!19 | !20)) | (26 & !(!19 | 20))))) & !(((((((!(!20 | 19) & 28 & !((10 & (!20 | 19)) | (!10 & !(!20 | 19)))) | (!(!20 | 19) & !28 & ((10 & (!20 | 19)) | (!10 & !(!20 | 19)))) | ((!20 | 19) & 28 & ((10 & (!20 | 19)) | (!10 & !(!20 | 19)))) | (!(!20 | 19) & 28 & ((10 & (!20 | 19)) | (!10 & !(!20 | 19))))) & 27 & !((9 & (!20 | 19)) | (!9 & !(!20 | 19)))) | (((!(!20 | 19) & 28 & !((10 & (!20 | 19)) | (!10 & !(!20 | 19)))) | (!(!20 | 19) & !28 & ((10 & (!20 | 19)) | (!10 & !(!20 | 19)))) | ((!20 | 19) & 28 & ((10 & (!20 | 19)) | (!10 & !(!20 | 19)))) | (!(!20 | 19) & 28 & ((10 & (!20 | 19)) | (!10 & !(!20 | 19))))) & !27 & ((9 & (!20 | 19)) | (!9 & !(!20 | 19)))) | (!((!(!20 | 19) & 28 & !((10 & (!20 | 19)) | (!10 & !(!20 | 19)))) | (!(!20 | 19) & !28 & ((10 & (!20 | 19)) | (!10 & !(!20 | 19)))) | ((!20 | 19) & 28 & ((10 & (!20 | 19)) | (!10 & !(!20 | 19)))) | (!(!20 | 19) & 28 & ((10 & (!20 | 19)) | (!10 & !(!20 | 19))))) & 27 & ((9 & (!20 | 19)) | (!9 & !(!20 | 19)))) | (((!(!20 | 19) & 28 & !((10 & (!20 | 19)) | (!10 & !(!20 | 19)))) | (!(!20 | 19) & !28 & ((10 & (!20 | 19)) | (!10 & !(!20 | 19)))) | ((!20 | 19) & 28 & ((10 & (!20 | 19)) | (!10 & !(!20 | 19)))) | (!(!20 | 19) & 28 & ((10 & (!20 | 19)) | (!10 & !(!20 | 19))))) & 27 & ((9 & (!20 | 19)) | (!9 & !(!20 | 19))))) & !26 & !((8 & (!20 | 19)) | (!8 & !(!20 | 19)))) | (!((((!(!20 | 19) & 28 & !((10 & (!20 | 19)) | (!10 & !(!20 | 19)))) | (!(!20 | 19) & !28 & ((10 & (!20 | 19)) | (!10 & !(!20 | 19)))) | ((!20 | 19) & 28 & ((10 & (!20 | 19)) | (!10 & !(!20 | 19)))) | (!(!20 | 19) & 28 & ((10 & (!20 | 19)) | (!10 & !(!20 | 19))))) & 27 & !((9 & (!20 | 19)) | (!9 & !(!20 | 19)))) | (((!(!20 | 19) & 28 & !((10 & (!20 | 19)) | (!10 & !(!20 | 19)))) | (!(!20 | 19) & !28 & ((10 & (!20 | 19)) | (!10 & !(!20 | 19)))) | ((!20 | 19) & 28 & ((10 & (!20 | 19)) | (!10 & !(!20 | 19)))) | (!(!20 | 19) & 28 & ((10 & (!20 | 19)) | (!10 & !(!20 | 19))))) & !27 & ((9 & (!20 | 19)) | (!9 & !(!20 | 19)))) | (!((!(!20 | 19) & 28 & !((10 & (!20 | 19)) | (!10 & !(!20 | 19)))) | (!(!20 | 19) & !28 & ((10 & (!20 | 19)) | (!10 & !(!20 | 19)))) | ((!20 | 19) & 28 & ((10 & (!20 | 19)) | (!10 & !(!20 | 19)))) | (!(!20 | 19) & 28 & ((10 & (!20 | 19)) | (!10 & !(!20 | 19))))) & 27 & ((9 & (!20 | 19)) | (!9 & !(!20 | 19)))) | (((!(!20 | 19) & 28 & !((10 & (!20 | 19)) | (!10 & !(!20 | 19)))) | (!(!20 | 19) & !28 & ((10 & (!20 | 19)) | (!10 & !(!20 | 19)))) | ((!20 | 19) & 28 & ((10 & (!20 | 19)) | (!10 & !(!20 | 19)))) | (!(!20 | 19) & 28 & ((10 & (!20 | 19)) | (!10 & !(!20 | 19))))) & 27 & ((9 & (!20 | 19)) | (!9 & !(!20 | 19))))) & 26 & !((8 & (!20 | 19)) | (!8 & !(!20 | 19)))) | (!((((!(!20 | 19) & 28 & !((10 & (!20 | 19)) | (!10 & !(!20 | 19)))) | (!(!20 | 19) & !28 & ((10 & (!20 | 19)) | (!10 & !(!20 | 19)))) | ((!20 | 19) & 28 & ((10 & (!20 | 19)) | (!10 & !(!20 | 19)))) | (!(!20 | 19) & 28 & ((10 & (!20 | 19)) | (!10 & !(!20 | 19))))) & 27 & !((9 & (!20 | 19)) | (!9 & !(!20 | 19)))) | (((!(!20 | 19) & 28 & !((10 & (!20 | 19)) | (!10 & !(!20 | 19)))) | (!(!20 | 19) & !28 & ((10 & (!20 | 19)) | (!10 & !(!20 | 19)))) | ((!20 | 19) & 28 & ((10 & (!20 | 19)) | (!10 & !(!20 | 19)))) | (!(!20 | 19) & 28 & ((10 & (!20 | 19)) | (!10 & !(!20 | 19))))) & !27 & ((9 & (!20 | 19)) | (!9 & !(!20 | 19)))) | (!((!(!20 | 19) & 28 & !((10 & (!20 | 19)) | (!10 & !(!20 | 19)))) | (!(!20 | 19) & !28 & ((10 & (!20 | 19)) | (!10 & !(!20 | 19)))) | ((!20 | 19) & 28 & ((10 & (!20 | 19)) | (!10 & !(!20 | 19)))) | (!(!20 | 19) & 28 & ((10 & (!20 | 19)) | (!10 & !(!20 | 19))))) & 27 & ((9 & (!20 | 19)) | (!9 & !(!20 | 19)))) | (((!(!20 | 19) & 28 & !((10 & (!20 | 19)) | (!10 & !(!20 | 19)))) | (!(!20 | 19) & !28 & ((10 & (!20 | 19)) | (!10 & !(!20 | 19)))) | ((!20 | 19) & 28 & ((10 & (!20 | 19)) | (!10 & !(!20 | 19)))) | (!(!20 | 19) & 28 & ((10 & (!20 | 19)) | (!10 & !(!20 | 19))))) & 27 & ((9 & (!20 | 19)) | (!9 & !(!20 | 19))))) & !26 & ((8 & (!20 | 19)) | (!8 & !(!20 | 19)))) | (((((!(!20 | 19) & 28 & !((10 & (!20 | 19)) | (!10 & !(!20 | 19)))) | (!(!20 | 19) & !28 & ((10 & (!20 | 19)) | (!10 & !(!20 | 19)))) | ((!20 | 19) & 28 & ((10 & (!20 | 19)) | (!10 & !(!20 | 19)))) | (!(!20 | 19) & 28 & ((10 & (!20 | 19)) | (!10 & !(!20 | 19))))) & 27 & !((9 & (!20 | 19)) | (!9 & !(!20 | 19)))) | (((!(!20 | 19) & 28 & !((10 & (!20 | 19)) | (!10 & !(!20 | 19)))) | (!(!20 | 19) & !28 & ((10 & (!20 | 19)) | (!10 & !(!20 | 19)))) | ((!20 | 19) & 28 & ((10 & (!20 | 19)) | (!10 & !(!20 | 19)))) | (!(!20 | 19) & 28 & ((10 & (!20 | 19)) | (!10 & !(!20 | 19))))) & !27 & ((9 & (!20 | 19)) | (!9 & !(!20 | 19)))) | (!((!(!20 | 19) & 28 & !((10 & (!20 | 19)) | (!10 & !(!20 | 19)))) | (!(!20 | 19) & !28 & ((10 & (!20 | 19)) | (!10 & !(!20 | 19)))) | ((!20 | 19) & 28 & ((10 & (!20 | 19)) | (!10 & !(!20 | 19)))) | (!(!20 | 19) & 28 & ((10 & (!20 | 19)) | (!10 & !(!20 | 19))))) & 27 & ((9 & (!20 | 19)) | (!9 & !(!20 | 19)))) | (((!(!20 | 19) & 28 & !((10 & (!20 | 19)) | (!10 & !(!20 | 19)))) | (!(!20 | 19) & !28 & ((10 & (!20 | 19)) | (!10 & !(!20 | 19)))) | ((!20 | 19) & 28 & ((10 & (!20 | 19)) | (!10 & !(!20 | 19)))) | (!(!20 | 19) & 28 & ((10 & (!20 | 19)) | (!10 & !(!20 | 19))))) & 27 & ((9 & (!20 | 19)) | (!9 & !(!20 | 19))))) & 26 & ((8 & (!20 | 19)) | (!8 & !(!20 | 19))))) & !19))",
-            };
-            /* clang-format on */
-
-            for (const auto& f_str : test_cases)
-            {
-                auto f        = boolean_function::from_string(f_str);
-                auto tmp_vars = f.get_variables();
-                std::vector<std::string> ordered_variables(tmp_vars.begin(), tmp_vars.end());
-                auto original_truth_table  = f.get_truth_table(ordered_variables);
-                auto dnf                   = f.to_dnf();
-                auto dnf_truth_table       = dnf.get_truth_table(ordered_variables);
-                auto optimized             = f.optimize();
-                auto optimized_truth_table = optimized.get_truth_table(ordered_variables);
-
-                if (original_truth_table != dnf_truth_table)
-                {
-                    EXPECT_TRUE(false) << "ERROR: DNF function does not match original function" << std::endl
-                                       << "  original function:  " << f << std::endl
-                                       << "  DNF of function:    " << dnf << std::endl
-                                       << "  optimized function: " << optimized << std::endl;
-                }
-
-                if (original_truth_table != optimized_truth_table)
-                {
-                    EXPECT_TRUE(false) << "ERROR: optimized function does not match original function" << std::endl
-                                       << "  original function:  " << f << std::endl
-                                       << "  DNF of function:    " << dnf << std::endl
-                                       << "  optimized function: " << optimized << std::endl;
-                }
-            }
-        }
-
-    TEST_END
-}
-
-/**
- * Testing the substitution of variables
- *
- * Functions: substitute
- */
-TEST_F(boolean_function_test, check_substitute) {
-    TEST_START
-        boolean_function empty_bf;
-        boolean_function a("A");
-        boolean_function b("B");
-        boolean_function c("C");
-        boolean_function d("D");
-        boolean_function _0(ZERO);
-        boolean_function _1(ONE);
-        {
-            // Convert a boolean function to dnf and check its integrity and its format
-            boolean_function bf = a & c;
-            boolean_function a_func = a | b;
-            boolean_function new_bf = bf.substitute("A", a_func);
-            EXPECT_SEMANTICALLY_EQUAL(new_bf, ((a | b) & c));
-        }
-        {
-            // The boolean function is of type 'variable'
-            boolean_function bf("V");
-            boolean_function v_func = a | b;
-            boolean_function new_bf = bf.substitute("V", v_func);
-            EXPECT_SEMANTICALLY_EQUAL(new_bf, v_func);
-        }
-    TEST_END
-}
-
-/**
- * NOTE: Support of 0,1 ? Operator precedence depends on order?
- * Testing the creation of a boolean function by passing a string
- *
- * Functions: from_string
- */
-TEST_F(boolean_function_test, check_from_string){
-    TEST_START
-        boolean_function empty_bf;
-        boolean_function a("A");
-        boolean_function b("B");
-        boolean_function c("C");
-        boolean_function d("D");
-        boolean_function _0(ZERO);
-        boolean_function _1(ONE);
-        boolean_function _X(X);
-        {
-            // Convert a boolean function to dnf and check its integrity and its format
-            boolean_function bf = (!((a^b)&c)|(b|c))^((a&b) | (a|b|c));
-            boolean_function bf_from_str = boolean_function::from_string("(!((A^B)&C)|(B|C))^((A&B) | (A|B|C))");
-            // The same expression with another notation (using booth " " and "*" for AND)
-            boolean_function bf_from_str_2 = boolean_function::from_string("(((A^B)*C)'|(B+C))^((A B) + (A+B+C))");
-            EXPECT_SEMANTICALLY_EQUAL(bf, bf_from_str);
-            EXPECT_SEMANTICALLY_EQUAL(bf, bf_from_str_2);
-        }
-        {
-            // Testing the integrity of another function
-            boolean_function bf = a&(b&c);
-            boolean_function bf_from_str = boolean_function::from_string("A(B&C)");
-            EXPECT_SEMANTICALLY_EQUAL(bf, bf_from_str);
-        }
-        // Testing the operator precedence of the from_string function (assuming transitivity) (from high to low priority (C++): NOT > AND > XOR > OR)
-        // Also testing it flipped around, to test that the order doesn't matter.
-        {
-            // NOT > AND
-            boolean_function bf = ( (!a) & b );
-            boolean_function bf_from_str = boolean_function::from_string("( !A & B )");
-            boolean_function bf_from_str_flipped = boolean_function::from_string("( B & !A )");
-            EXPECT_SEMANTICALLY_EQUAL(bf, bf_from_str);
-            EXPECT_SEMANTICALLY_EQUAL(bf, bf_from_str_flipped);
-        }
-        {
-            // AND > XOR
-            boolean_function bf = ( (a & b) ^ b );
-            boolean_function bf_from_str = boolean_function::from_string("( A & B ^ B)");
-            boolean_function bf_from_str_flipped = boolean_function::from_string("(  B ^ B & A)");
-            EXPECT_SEMANTICALLY_EQUAL(bf, bf_from_str);
-            EXPECT_SEMANTICALLY_EQUAL(bf, bf_from_str_flipped); // <- fails
-        }
-        {
-            // XOR > OR
-            boolean_function bf = ( (a ^ b) | b );
-            boolean_function bf_from_str = boolean_function::from_string("(  A ^ B | B)");
-            boolean_function bf_from_str_flipped = boolean_function::from_string("( B | B ^ A)");
-            EXPECT_SEMANTICALLY_EQUAL(bf, bf_from_str);
-            EXPECT_SEMANTICALLY_EQUAL(bf, bf_from_str_flipped); // <- fails
-        }
-
-        {
-            // Testing to parse a boolean function that represents a constant
-            EXPECT_EQ(_0, boolean_function::from_string("0"));
-            EXPECT_EQ(_1, boolean_function::from_string("1"));
-            EXPECT_EQ(_X, boolean_function::from_string("X"));
-        }
-        {
-            // Testing to parse a boolean function that is a variable
-            EXPECT_EQ(a, boolean_function::from_string("A"));
-            EXPECT_EQ(boolean_function("LongVariableName"), boolean_function::from_string("LongVariableName"));
-        }
-        {
-            // Testing doubled negation
-            EXPECT_EQ(a, boolean_function::from_string("!!!!A"));
-            EXPECT_EQ(a, boolean_function::from_string("!!A''"));
-        }
-        // Testing invalid inputs
-        {
-            // Wrong bracket usage
-            EXPECT_EQ( boolean_function::from_string("(A&(B|C"), _X );
-            EXPECT_EQ( boolean_function::from_string("A&B)|C)"), _X );
-            // Empty string
-            EXPECT_EQ( boolean_function::from_string(""), empty_bf ); // <- fails (empty != empty ?)
-
-        }
-
-
-    TEST_END
-}
+    {
+        /* clang-format off */
+        std::vector<std::string> test_cases = {
+            "0",
+            "1",
+            "a",
+            "a ^ a",
+            "a | a",
+            "a & a",
+            "a ^ b",
+            "a | b",
+            "a & b",
+            "!(((!8 & !(!(!19 | !20) & 26)) | (8 & !((!26 & !(!19 | !20)) | (26 & !(!19 | 20))))) & !(((((((!(!20 | 19) & 28 & !((10 & (!20 | 19)) | (!10 & !(!20 | 19)))) | (!(!20 | 19) & !28 & ((10 & (!20 | 19)) | (!10 & !(!20 | 19)))) | ((!20 | 19) & 28 & ((10 & (!20 | 19)) | (!10 & !(!20 | 19)))) | (!(!20 | 19) & 28 & ((10 & (!20 | 19)) | (!10 & !(!20 | 19))))) & 27 & !((9 & (!20 | 19)) | (!9 & !(!20 | 19)))) | (((!(!20 | 19) & 28 & !((10 & (!20 | 19)) | (!10 & !(!20 | 19)))) | (!(!20 | 19) & !28 & ((10 & (!20 | 19)) | (!10 & !(!20 | 19)))) | ((!20 | 19) & 28 & ((10 & (!20 | 19)) | (!10 & !(!20 | 19)))) | (!(!20 | 19) & 28 & ((10 & (!20 | 19)) | (!10 & !(!20 | 19))))) & !27 & ((9 & (!20 | 19)) | (!9 & !(!20 | 19)))) | (!((!(!20 | 19) & 28 & !((10 & (!20 | 19)) | (!10 & !(!20 | 19)))) | (!(!20 | 19) & !28 & ((10 & (!20 | 19)) | (!10 & !(!20 | 19)))) | ((!20 | 19) & 28 & ((10 & (!20 | 19)) | (!10 & !(!20 | 19)))) | (!(!20 | 19) & 28 & ((10 & (!20 | 19)) | (!10 & !(!20 | 19))))) & 27 & ((9 & (!20 | 19)) | (!9 & !(!20 | 19)))) | (((!(!20 | 19) & 28 & !((10 & (!20 | 19)) | (!10 & !(!20 | 19)))) | (!(!20 | 19) & !28 & ((10 & (!20 | 19)) | (!10 & !(!20 | 19)))) | ((!20 | 19) & 28 & ((10 & (!20 | 19)) | (!10 & !(!20 | 19)))) | (!(!20 | 19) & 28 & ((10 & (!20 | 19)) | (!10 & !(!20 | 19))))) & 27 & ((9 & (!20 | 19)) | (!9 & !(!20 | 19))))) & !26 & !((8 & (!20 | 19)) | (!8 & !(!20 | 19)))) | (!((((!(!20 | 19) & 28 & !((10 & (!20 | 19)) | (!10 & !(!20 | 19)))) | (!(!20 | 19) & !28 & ((10 & (!20 | 19)) | (!10 & !(!20 | 19)))) | ((!20 | 19) & 28 & ((10 & (!20 | 19)) | (!10 & !(!20 | 19)))) | (!(!20 | 19) & 28 & ((10 & (!20 | 19)) | (!10 & !(!20 | 19))))) & 27 & !((9 & (!20 | 19)) | (!9 & !(!20 | 19)))) | (((!(!20 | 19) & 28 & !((10 & (!20 | 19)) | (!10 & !(!20 | 19)))) | (!(!20 | 19) & !28 & ((10 & (!20 | 19)) | (!10 & !(!20 | 19)))) | ((!20 | 19) & 28 & ((10 & (!20 | 19)) | (!10 & !(!20 | 19)))) | (!(!20 | 19) & 28 & ((10 & (!20 | 19)) | (!10 & !(!20 | 19))))) & !27 & ((9 & (!20 | 19)) | (!9 & !(!20 | 19)))) | (!((!(!20 | 19) & 28 & !((10 & (!20 | 19)) | (!10 & !(!20 | 19)))) | (!(!20 | 19) & !28 & ((10 & (!20 | 19)) | (!10 & !(!20 | 19)))) | ((!20 | 19) & 28 & ((10 & (!20 | 19)) | (!10 & !(!20 | 19)))) | (!(!20 | 19) & 28 & ((10 & (!20 | 19)) | (!10 & !(!20 | 19))))) & 27 & ((9 & (!20 | 19)) | (!9 & !(!20 | 19)))) | (((!(!20 | 19) & 28 & !((10 & (!20 | 19)) | (!10 & !(!20 | 19)))) | (!(!20 | 19) & !28 & ((10 & (!20 | 19)) | (!10 & !(!20 | 19)))) | ((!20 | 19) & 28 & ((10 & (!20 | 19)) | (!10 & !(!20 | 19)))) | (!(!20 | 19) & 28 & ((10 & (!20 | 19)) | (!10 & !(!20 | 19))))) & 27 & ((9 & (!20 | 19)) | (!9 & !(!20 | 19))))) & 26 & !((8 & (!20 | 19)) | (!8 & !(!20 | 19)))) | (!((((!(!20 | 19) & 28 & !((10 & (!20 | 19)) | (!10 & !(!20 | 19)))) | (!(!20 | 19) & !28 & ((10 & (!20 | 19)) | (!10 & !(!20 | 19)))) | ((!20 | 19) & 28 & ((10 & (!20 | 19)) | (!10 & !(!20 | 19)))) | (!(!20 | 19) & 28 & ((10 & (!20 | 19)) | (!10 & !(!20 | 19))))) & 27 & !((9 & (!20 | 19)) | (!9 & !(!20 | 19)))) | (((!(!20 | 19) & 28 & !((10 & (!20 | 19)) | (!10 & !(!20 | 19)))) | (!(!20 | 19) & !28 & ((10 & (!20 | 19)) | (!10 & !(!20 | 19)))) | ((!20 | 19) & 28 & ((10 & (!20 | 19)) | (!10 & !(!20 | 19)))) | (!(!20 | 19) & 28 & ((10 & (!20 | 19)) | (!10 & !(!20 | 19))))) & !27 & ((9 & (!20 | 19)) | (!9 & !(!20 | 19)))) | (!((!(!20 | 19) & 28 & !((10 & (!20 | 19)) | (!10 & !(!20 | 19)))) | (!(!20 | 19) & !28 & ((10 & (!20 | 19)) | (!10 & !(!20 | 19)))) | ((!20 | 19) & 28 & ((10 & (!20 | 19)) | (!10 & !(!20 | 19)))) | (!(!20 | 19) & 28 & ((10 & (!20 | 19)) | (!10 & !(!20 | 19))))) & 27 & ((9 & (!20 | 19)) | (!9 & !(!20 | 19)))) | (((!(!20 | 19) & 28 & !((10 & (!20 | 19)) | (!10 & !(!20 | 19)))) | (!(!20 | 19) & !28 & ((10 & (!20 | 19)) | (!10 & !(!20 | 19)))) | ((!20 | 19) & 28 & ((10 & (!20 | 19)) | (!10 & !(!20 | 19)))) | (!(!20 | 19) & 28 & ((10 & (!20 | 19)) | (!10 & !(!20 | 19))))) & 27 & ((9 & (!20 | 19)) | (!9 & !(!20 | 19))))) & !26 & ((8 & (!20 | 19)) | (!8 & !(!20 | 19)))) | (((((!(!20 | 19) & 28 & !((10 & (!20 | 19)) | (!10 & !(!20 | 19)))) | (!(!20 | 19) & !28 & ((10 & (!20 | 19)) | (!10 & !(!20 | 19)))) | ((!20 | 19) & 28 & ((10 & (!20 | 19)) | (!10 & !(!20 | 19)))) | (!(!20 | 19) & 28 & ((10 & (!20 | 19)) | (!10 & !(!20 | 19))))) & 27 & !((9 & (!20 | 19)) | (!9 & !(!20 | 19)))) | (((!(!20 | 19) & 28 & !((10 & (!20 | 19)) | (!10 & !(!20 | 19)))) | (!(!20 | 19) & !28 & ((10 & (!20 | 19)) | (!10 & !(!20 | 19)))) | ((!20 | 19) & 28 & ((10 & (!20 | 19)) | (!10 & !(!20 | 19)))) | (!(!20 | 19) & 28 & ((10 & (!20 | 19)) | (!10 & !(!20 | 19))))) & !27 & ((9 & (!20 | 19)) | (!9 & !(!20 | 19)))) | (!((!(!20 | 19) & 28 & !((10 & (!20 | 19)) | (!10 & !(!20 | 19)))) | (!(!20 | 19) & !28 & ((10 & (!20 | 19)) | (!10 & !(!20 | 19)))) | ((!20 | 19) & 28 & ((10 & (!20 | 19)) | (!10 & !(!20 | 19)))) | (!(!20 | 19) & 28 & ((10 & (!20 | 19)) | (!10 & !(!20 | 19))))) & 27 & ((9 & (!20 | 19)) | (!9 & !(!20 | 19)))) | (((!(!20 | 19) & 28 & !((10 & (!20 | 19)) | (!10 & !(!20 | 19)))) | (!(!20 | 19) & !28 & ((10 & (!20 | 19)) | (!10 & !(!20 | 19)))) | ((!20 | 19) & 28 & ((10 & (!20 | 19)) | (!10 & !(!20 | 19)))) | (!(!20 | 19) & 28 & ((10 & (!20 | 19)) | (!10 & !(!20 | 19))))) & 27 & ((9 & (!20 | 19)) | (!9 & !(!20 | 19))))) & 26 & ((8 & (!20 | 19)) | (!8 & !(!20 | 19))))) & !19))",
+        };
+        /* clang-format on */
+
+        for (const auto& f_str : test_cases)
+        {
+            auto f        = boolean_function::from_string(f_str);
+            auto tmp_vars = f.get_variables();
+            std::vector<std::string> ordered_variables(tmp_vars.begin(), tmp_vars.end());
+            auto original_truth_table  = f.get_truth_table(ordered_variables);
+            auto dnf                   = f.to_dnf();
+            auto dnf_truth_table       = dnf.get_truth_table(ordered_variables);
+            auto optimized             = f.optimize();
+            auto optimized_truth_table = optimized.get_truth_table(ordered_variables);
+
+            if (original_truth_table != dnf_truth_table)
+            {
+                EXPECT_TRUE(false) << "ERROR: DNF function does not match original function" << std::endl
+                                   << "  original function:  " << f << std::endl
+                                   << "  DNF of function:    " << dnf << std::endl
+                                   << "  optimized function: " << optimized << std::endl;
+            }
+
+            if (original_truth_table != optimized_truth_table)
+            {
+                EXPECT_TRUE(false) << "ERROR: optimized function does not match original function" << std::endl
+                                   << "  original function:  " << f << std::endl
+                                   << "  DNF of function:    " << dnf << std::endl
+                                   << "  optimized function: " << optimized << std::endl;
+            }
+        }
+    }
+
+    TEST_END
+}