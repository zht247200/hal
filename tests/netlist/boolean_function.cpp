#include "netlist_test_utils.h"
#include "gtest/gtest.h"
#include <netlist/boolean_function.h>
#include <iostream>


using namespace test_utils;

// Checks if two boolean functions are semantically equal, i.e. they have the same variables and the same truth table
#define EXPECT_SEMANTICALLY_EQUAL(bf_0, bf_1) \
        {\
            boolean_function tmp_bf_a = (bf_0); boolean_function tmp_bf_b = (bf_1);\
            EXPECT_EQ((bf_0).get_variables(), (bf_1).get_variables()); \
            if(tmp_bf_a.get_variables() == bf_1.get_variables()){\
                std::set<std::string> var_set = tmp_bf_a.get_variables(); \
                std::vector<std::string> var_vec(var_set.begin(), var_set.end()); \
                EXPECT_EQ((bf_0).get_truth_table(var_vec), (bf_1).get_truth_table(var_vec)); \
            }\
        }


class boolean_function_test : public ::testing::Test
{
protected:

    const boolean_function::value X = boolean_function::value::X;
    const boolean_function::value ZERO = boolean_function::value::ZERO;
    const boolean_function::value ONE = boolean_function::value::ONE;

    virtual void SetUp()
    {
    }

    virtual void TearDown()
    {
    }



    // Test Debug only
    void print_bf(boolean_function bf){
        std::cout << "\n-------------\n" << bf << "\n-------------\n";
    }

    // Test Debug only
    void printTruthTable(boolean_function bf, std::vector<std::string> vars){
        std::cout << std::endl;
        for (auto i : vars){
            std::cout << i;
        }
        std::cout << "|O" << std::endl;
        std::vector<boolean_function::value> t_table = bf.get_truth_table(vars);
        for (unsigned int i = 0; i < vars.size() + 2; i++) std::cout << "-";
        std::cout << std::endl;
        for (unsigned int i = 0; i < t_table.size(); i++){
            for (unsigned int j = 0; j < vars.size(); j++){
                std::cout << ((((i>>j)&1)>0)?"1":"0");
            }
            std::cout << "|";
            switch(t_table[i]){
                case boolean_function::value::ONE:
                    std::cout << "1";
                    break;
                case boolean_function::value::ZERO:
                    std::cout << "0";
                    break;
                default:
                    std::cout << "X";
                    break;
            }
            std::cout << std::endl;
        }

    }

    /**
     * Create a string to value map, that can be used by the evaluate function. Each variable MUST be one character long.
     * I.e: ("ABC","10X") creates the map: ("A" -> ONE, "B" -> ZERO, "C" -> X).
     *
     * If the inputs are invalid, an empty map s returned.
     *
     * @param variables - the names of the variables next to each others
     * @param values - the values the variables should be set to
     * @returns a variables to values map, that can be interpreted by the boolean funcitons evaluate function.
     */
    std::map<std::string, boolean_function::value> create_input_map(std::string variables, std::string values)
    {
        std::map<std::string, boolean_function::value> res;
        // Booth strings must be equal in length
        if (variables.size() != values.size()){
            return res;
        }
        for (int c = 0; c < variables.size(); c++)
        {
            std::string var = std::string(1, variables.at(c));
            std::string val = std::string(1, values.at(c));
            // Can't set the same variable twice
            if (res.find(var) != res.end())
            {
                return std::map<std::string, boolean_function::value>();
            }
            if (val == "0")
            {
                res.insert(std::pair<std::string, boolean_function::value>(var, boolean_function::value::ZERO));
            }
            else if (val == "1")
            {
                res.insert(std::pair<std::string, boolean_function::value>(var, boolean_function::value::ONE));
            }
            else if (val == "x" || val == "X")
            {
                res.insert(std::pair<std::string, boolean_function::value>(var, boolean_function::value::X));
            }
            // If the values string contains an illegal character, exit
            else
            {
                return std::map<std::string, boolean_function::value>();
            }
        }
        return res;
    }

};

/**
 * Testing the different constructors and the main functionality, by implement the following boolean function:
 *
 *  f(A,B,C) = ( (A AND B) OR C ) XOR 1
 *
 * Functions: constructor, evaluate, get_truth_table, AND, XOR, OR
 */
TEST_F(boolean_function_test, check_main_example){
    TEST_START
        {
            // Constuctor with variables
            boolean_function a("A");
            boolean_function b("B");
            boolean_function c("C");
            // Constructor with constant
            boolean_function _1(ONE);

            // Combining them
            boolean_function r = ( (a & b) | c ) ^ _1;

            EXPECT_EQ(r(create_input_map("ABC", "000")), ONE );
            EXPECT_EQ(r(create_input_map("ABC", "001")), ZERO);
            EXPECT_EQ(r(create_input_map("ABC", "010")), ONE );
            EXPECT_EQ(r(create_input_map("ABC", "011")), ZERO);

            EXPECT_EQ(r(create_input_map("ABC", "100")), ONE );
            EXPECT_EQ(r(create_input_map("ABC", "101")), ZERO);
            EXPECT_EQ(r(create_input_map("ABC", "110")), ZERO);
            EXPECT_EQ(r(create_input_map("ABC", "111")), ZERO);

            std::vector<boolean_function::value> truth_table = r.get_truth_table(std::vector<std::string>({"C","B","A"}));

            EXPECT_EQ(truth_table, std::vector<boolean_function::value>({ONE, ZERO, ONE, ZERO, ONE, ZERO, ZERO, ZERO}));
        }

    TEST_END
}

/**
 * Testing the functions is_constant_one and is_constant_zero, by passing some sample inputs
 *
 * Functions: is_constant_one, is_constant_zero
 */
TEST_F(boolean_function_test, check_is_constant){
    TEST_START
        boolean_function a("A");
        boolean_function b("B");
        boolean_function c("C");
        boolean_function _0(ZERO);
        boolean_function _1(ONE);
        {
            // Some samples that are constant zero
            EXPECT_TRUE(( _0 ).is_constant_zero());
            EXPECT_TRUE(( !_1 ).is_constant_zero());
            EXPECT_TRUE(( a^a ).is_constant_zero());
            EXPECT_TRUE(( a&(!a) ).is_constant_zero());
            EXPECT_TRUE(( _0|_0 ).is_constant_zero());
        }
        {
            // Some samples that are constant one
            EXPECT_TRUE(( _1 ).is_constant_one());
            EXPECT_TRUE(( !_0 ).is_constant_one());
            EXPECT_TRUE(( a^(!a) ).is_constant_one());
            EXPECT_TRUE(( a|(!a) ).is_constant_one());
            EXPECT_TRUE(( _1&_1 ).is_constant_one());
        }
        {
            // Some samples that are NOT constant zero
            EXPECT_FALSE(( _1 ).is_constant_zero());
            EXPECT_FALSE(( a ).is_constant_zero());
            EXPECT_FALSE(( a^a^b ).is_constant_zero());
            EXPECT_FALSE(( a&b ).is_constant_zero());
            EXPECT_FALSE(( _0|_1 ).is_constant_zero());
        }
        {
            // Some samples that are NOT constant one
            EXPECT_FALSE(( _0 ).is_constant_one());
            EXPECT_FALSE(( a ).is_constant_one());
            EXPECT_FALSE(( a^b^c ).is_constant_one());
            EXPECT_FALSE(( a&b ).is_constant_one());
            EXPECT_FALSE(( _0&_1 ).is_constant_one());
        }

    TEST_END
}

/**
 * Testing the is_empty function
 *
 * Functions: is_empty
 */
TEST_F(boolean_function_test, check_is_empty){
    TEST_START
        {
            // The boolean function is not empty
            boolean_function not_empty("A");
            EXPECT_FALSE(not_empty.is_empty());
        }
        {
            // The boolean function is empty
            boolean_function empty;
            EXPECT_TRUE(empty.is_empty());
        }
    TEST_END
}

/**
 * Testing the get_variables function
 *
 * Functions: get_variables
 */
TEST_F(boolean_function_test, check_get_variables){
    TEST_START
        {
            // Get variables
            boolean_function a("A");
            boolean_function b("B");
            boolean_function c("C");
            boolean_function a_2("A");
            EXPECT_EQ((a|b|c|a_2).get_variables(), std::set<std::string>({"A","B","C"}));
        }
    TEST_END
}

/**
 * Testing the assignment operators ( &=, |=, ^= )
 *
 * Functions: operator&=, operator|=, operator^=
 */
TEST_F(boolean_function_test, check_assignments){
    TEST_START
        boolean_function a("A");
        boolean_function b("B");
        boolean_function c("C");
        boolean_function d("D");
        boolean_function _0(ZERO);
        boolean_function _1(ONE);
        {
            // Create a boolean function with diverse assignments and compare it with its normal created counterpart
            boolean_function bf_0 = ((a & b) | c) ^ d ;
            boolean_function bf_1 = a;
            bf_1 &= b;
            bf_1 |= c;
            bf_1 ^= d;
            EXPECT_SEMANTICALLY_EQUAL(bf_0, bf_1);
        }
        {
            // Create a boolean function with diverse assignments and compare it with its normal created counterpart
            boolean_function bf_0 = ((a ^ b) | c) & d ;
            boolean_function bf_1 = a;
            bf_1 ^= b;
            bf_1 |= c;
            bf_1 &= d;
            EXPECT_SEMANTICALLY_EQUAL(bf_0, bf_1);
        }
    TEST_END
}

/**
 * Testing comparation operator
 *
 * Functions: operator==, operator!=
 */
TEST_F(boolean_function_test, check_compare_operator){
    TEST_START
        // Tests for ==
        {
            // Compare the same object
            boolean_function a("A");
            EXPECT_TRUE((a == a));
        }
        {
            // The boolean functions are equivalent in syntax
            boolean_function a("A");
            boolean_function b("B");
            EXPECT_TRUE(((a|b) == (a|b)));
        }
        {
            // The boolean functions are equivalent in semantic (but not in syntax)
            boolean_function a("A");
            boolean_function b("B");
            // EXPECT_TRUE(((a|b|b) == (a|b)));
        }
        // Tests for !=
        {
            // The boolean function are equivalent in semantic, but do not share the same variable
            boolean_function a("A");
            boolean_function b("B");
            EXPECT_TRUE((a != b));
        }
        {
            // Compare boolean functions of different types (constant, variable, expression)
            boolean_function a("A");
            boolean_function b("B");
            boolean_function _1(ONE);
            EXPECT_TRUE((a != (a|(b&_1)))); // variable - expression
            EXPECT_TRUE((a != _1 )); // variable - constant
            EXPECT_TRUE(((a|(b&_1)) != _1 )); // expression - constant
        }
        {
            // Compare semantically different expressions
            boolean_function a("A");
            boolean_function b("B");
            EXPECT_TRUE(((a&b) != (a|b)));
            EXPECT_TRUE(((a^b) != (a&b)));
            EXPECT_TRUE(((a^b) != ((!a)&b)));
        }
    TEST_END
}

/**
 * Testing the integrity of the optimize function
 *
 * Functions: optimize
 */
TEST_F(boolean_function_test, check_optimize){
    TEST_START
        boolean_function a("A");
        boolean_function b("B");
        boolean_function c("C");
        boolean_function d("D");
        boolean_function _0(ZERO);
        boolean_function _1(ONE);
        {
            // Optimize a complex boolean function and compare their truth table
            boolean_function bf = ((!(a^b&c)|(b|c&_1))^((a&b) | (a|b|c)))^c;
            EXPECT_SEMANTICALLY_EQUAL(bf, bf.optimize());
        }
        {
            // Optimize a boolean function in dnf
            boolean_function bf = (!a & !b & !c & !d) | (a & !b & !c & !d)|
                                  (!a & !b & c & !d)  | (a & !b & c & !d) |
                                  (!a & b & c & !d)   | (a & b & c & !d)  |
                                  (!a & !b & !c & d)  | (a & !b & !c & d) |
                                  (a & b & !c & d)    | (a & b & c & d);
            EXPECT_SEMANTICALLY_EQUAL(bf, bf.optimize());
        }

    TEST_END
}

/**
 * Testing the integrity and the logic of the to dnf function
 *
 * Functions: to_dnf, is_dnf
 */
TEST_F(boolean_function_test, check_to_dnf){
    TEST_START
        boolean_function empty_bf;
        boolean_function a("A");
        boolean_function b("B");
        boolean_function c("C");
        boolean_function d("D");
        boolean_function _0(ZERO);
        boolean_function _1(ONE);
        {
            // Convert a boolean function to dnf and check its integrity and its format
            boolean_function bf = (!(a^b&c)|(b|c&_1))^((a&b) | (a|b|c))^c;
            EXPECT_SEMANTICALLY_EQUAL(bf, bf.to_dnf());
            EXPECT_FALSE(bf.is_dnf());
            EXPECT_TRUE(bf.to_dnf().is_dnf());
            for (char c : bf.to_dnf().to_string()){ // No XOR in a dnf
                EXPECT_NE(c, '^');
            }
        }
        {
            // Test the is_dnf function for boolean functions that are in dnf
            EXPECT_TRUE( ( (a & b & c)|(!a & b & c)|d ).is_dnf() );
            EXPECT_TRUE( ( a & b | c ).is_dnf() );
            EXPECT_TRUE( ( a & b ).is_dnf() );
            EXPECT_TRUE( ( a | b ).is_dnf() );
            EXPECT_TRUE( ( a ).is_dnf() );
            EXPECT_TRUE( ( _0 ).is_dnf() );
            EXPECT_TRUE( ( _1 ).is_dnf() );
            EXPECT_TRUE( ( empty_bf ).is_dnf() );
        }
        {
            // Test the is_dnf function for boolean functions that are NOT in dnf
            EXPECT_FALSE( ( a^b ).is_dnf() );
            EXPECT_FALSE( ( !(a & b) | c ).is_dnf() );      // <- fails
            EXPECT_FALSE( ( a | (b & (c | d)) ).is_dnf() );

        }

    TEST_END
}

/**
 * Testing the substitution of variables
 *
 * Functions: substitute
 */
TEST_F(boolean_function_test, check_substitute){
    TEST_START
        boolean_function empty_bf;
        boolean_function a("A");
        boolean_function b("B");
        boolean_function c("C");
        boolean_function d("D");
        boolean_function _0(ZERO);
        boolean_function _1(ONE);
        {
            // Convert a boolean function to dnf and check its integrity and its format
            boolean_function bf = a & c;
            boolean_function a_func = a | b;
            boolean_function new_bf = bf.substitute("A", a_func);
            EXPECT_SEMANTICALLY_EQUAL(new_bf, ((a|b) & c));
        }
        {
            // The boolean function is of type 'variable'
            boolean_function bf("V");
            boolean_function v_func = a | b;
            boolean_function new_bf = bf.substitute("V", v_func);
            EXPECT_SEMANTICALLY_EQUAL(new_bf, v_func);
        }


    TEST_END
}

<<<<<<< HEAD
/**
 * NOTE: Support of 0,1 ? Operator precedence depends on order?
 * Testing the creation of a boolean function by passing a string
 *
 * Functions: from_string
 */
TEST_F(boolean_function_test, check_from_string){
    TEST_START
        boolean_function empty_bf;
        boolean_function a("A");
        boolean_function b("B");
        boolean_function c("C");
        boolean_function d("D");
        boolean_function _0(ZERO);
        boolean_function _1(ONE);
        boolean_function _X(X);
        {
            // Convert a boolean function to dnf and check its integrity and its format
            boolean_function bf = (!((a^b)&c)|(b|c))^((a&b) | (a|b|c));
            boolean_function bf_from_str = boolean_function::from_string("(!((A^B)&C)|(B|C))^((A&B) | (A|B|C))");
            // The same expression with another notation (using booth " " and "*" for AND)
            boolean_function bf_from_str_2 = boolean_function::from_string("(((A^B)*C)'|(B+C))^((A B) + (A+B+C))");
            EXPECT_SEMANTICALLY_EQUAL(bf, bf_from_str);
            EXPECT_SEMANTICALLY_EQUAL(bf, bf_from_str_2);
        }
        {
            // Testing the integrity of another function
            boolean_function bf = a&(b&c);
            boolean_function bf_from_str = boolean_function::from_string("A(B&C))");
            EXPECT_SEMANTICALLY_EQUAL(bf, bf_from_str);
        }
        // Testing the operator precedence of the from_string function (assuming transitivity) (from high to low priority (C++): NOT > AND > XOR > OR)
        // Also testing it flipped around, to test that the order doesn't matter.
        {
            // NOT > AND
            boolean_function bf = ( (!a) & b );
            boolean_function bf_from_str = boolean_function::from_string("( !A & B )");
            boolean_function bf_from_str_flipped = boolean_function::from_string("( B & !A )");
            EXPECT_SEMANTICALLY_EQUAL(bf, bf_from_str);
            EXPECT_SEMANTICALLY_EQUAL(bf, bf_from_str_flipped);
        }
        {
            // AND > XOR
            boolean_function bf = ( (a & b) ^ b );
            boolean_function bf_from_str = boolean_function::from_string("( A & B ^ B)");
            boolean_function bf_from_str_flipped = boolean_function::from_string("(  B ^ B & A)");
            EXPECT_SEMANTICALLY_EQUAL(bf, bf_from_str);
            EXPECT_SEMANTICALLY_EQUAL(bf, bf_from_str_flipped); // <- fails
        }
        {
            // XOR > OR
            boolean_function bf = ( (a ^ b) | b );
            boolean_function bf_from_str = boolean_function::from_string("(  A ^ B | B)");
            boolean_function bf_from_str_flipped = boolean_function::from_string("( B | B ^ A)");
            EXPECT_SEMANTICALLY_EQUAL(bf, bf_from_str);
            EXPECT_SEMANTICALLY_EQUAL(bf, bf_from_str_flipped); // <- fails
        }

        {
            // Testing to parse a boolean function that represents a constant
            EXPECT_EQ(_0, boolean_function::from_string("0"));
            EXPECT_EQ(_1, boolean_function::from_string("1"));
            EXPECT_EQ(_X, boolean_function::from_string("X"));
        }
        {
            // Testing to parse a boolean function that is a variable
            EXPECT_EQ(a, boolean_function::from_string("A"));
            EXPECT_EQ(boolean_function("LongVariableName"), boolean_function::from_string("LongVariableName"));
        }
        {
            // Testing doubled negation
            EXPECT_EQ(a, boolean_function::from_string("!!!!A"));
            EXPECT_EQ(a, boolean_function::from_string("!!A''"));
        }
        // Testing invalid inputs
        {
            // Wrong bracket usage
            EXPECT_EQ( boolean_function::from_string("(A&(B|C"), empty_bf ); // <- fails
            EXPECT_EQ( boolean_function::from_string("A&B)|C)"), empty_bf ); // <- fails
            // Empty string
            EXPECT_EQ( boolean_function::from_string(""), empty_bf ); // <- fails (empty != empty ?)

        }

=======


/**
 * Test string parsing, dnf, and optimization for a collection of functions
 *
 * Functions: from_string, to_dnf, optimize
 */
TEST_F(boolean_function_test, check_test_vectors)
{
    TEST_START
    {
        /* clang-format off */
        std::vector<std::string> test_cases = {
            "0",
            "1",
            "a",
            "a ^ a",
            "a | a",
            "a & a",
            "a ^ b",
            "a | b",
            "a & b",
            "!(((!8 & !(!(!19 | !20) & 26)) | (8 & !((!26 & !(!19 | !20)) | (26 & !(!19 | 20))))) & !(((((((!(!20 | 19) & 28 & !((10 & (!20 | 19)) | (!10 & !(!20 | 19)))) | (!(!20 | 19) & !28 & ((10 & (!20 | 19)) | (!10 & !(!20 | 19)))) | ((!20 | 19) & 28 & ((10 & (!20 | 19)) | (!10 & !(!20 | 19)))) | (!(!20 | 19) & 28 & ((10 & (!20 | 19)) | (!10 & !(!20 | 19))))) & 27 & !((9 & (!20 | 19)) | (!9 & !(!20 | 19)))) | (((!(!20 | 19) & 28 & !((10 & (!20 | 19)) | (!10 & !(!20 | 19)))) | (!(!20 | 19) & !28 & ((10 & (!20 | 19)) | (!10 & !(!20 | 19)))) | ((!20 | 19) & 28 & ((10 & (!20 | 19)) | (!10 & !(!20 | 19)))) | (!(!20 | 19) & 28 & ((10 & (!20 | 19)) | (!10 & !(!20 | 19))))) & !27 & ((9 & (!20 | 19)) | (!9 & !(!20 | 19)))) | (!((!(!20 | 19) & 28 & !((10 & (!20 | 19)) | (!10 & !(!20 | 19)))) | (!(!20 | 19) & !28 & ((10 & (!20 | 19)) | (!10 & !(!20 | 19)))) | ((!20 | 19) & 28 & ((10 & (!20 | 19)) | (!10 & !(!20 | 19)))) | (!(!20 | 19) & 28 & ((10 & (!20 | 19)) | (!10 & !(!20 | 19))))) & 27 & ((9 & (!20 | 19)) | (!9 & !(!20 | 19)))) | (((!(!20 | 19) & 28 & !((10 & (!20 | 19)) | (!10 & !(!20 | 19)))) | (!(!20 | 19) & !28 & ((10 & (!20 | 19)) | (!10 & !(!20 | 19)))) | ((!20 | 19) & 28 & ((10 & (!20 | 19)) | (!10 & !(!20 | 19)))) | (!(!20 | 19) & 28 & ((10 & (!20 | 19)) | (!10 & !(!20 | 19))))) & 27 & ((9 & (!20 | 19)) | (!9 & !(!20 | 19))))) & !26 & !((8 & (!20 | 19)) | (!8 & !(!20 | 19)))) | (!((((!(!20 | 19) & 28 & !((10 & (!20 | 19)) | (!10 & !(!20 | 19)))) | (!(!20 | 19) & !28 & ((10 & (!20 | 19)) | (!10 & !(!20 | 19)))) | ((!20 | 19) & 28 & ((10 & (!20 | 19)) | (!10 & !(!20 | 19)))) | (!(!20 | 19) & 28 & ((10 & (!20 | 19)) | (!10 & !(!20 | 19))))) & 27 & !((9 & (!20 | 19)) | (!9 & !(!20 | 19)))) | (((!(!20 | 19) & 28 & !((10 & (!20 | 19)) | (!10 & !(!20 | 19)))) | (!(!20 | 19) & !28 & ((10 & (!20 | 19)) | (!10 & !(!20 | 19)))) | ((!20 | 19) & 28 & ((10 & (!20 | 19)) | (!10 & !(!20 | 19)))) | (!(!20 | 19) & 28 & ((10 & (!20 | 19)) | (!10 & !(!20 | 19))))) & !27 & ((9 & (!20 | 19)) | (!9 & !(!20 | 19)))) | (!((!(!20 | 19) & 28 & !((10 & (!20 | 19)) | (!10 & !(!20 | 19)))) | (!(!20 | 19) & !28 & ((10 & (!20 | 19)) | (!10 & !(!20 | 19)))) | ((!20 | 19) & 28 & ((10 & (!20 | 19)) | (!10 & !(!20 | 19)))) | (!(!20 | 19) & 28 & ((10 & (!20 | 19)) | (!10 & !(!20 | 19))))) & 27 & ((9 & (!20 | 19)) | (!9 & !(!20 | 19)))) | (((!(!20 | 19) & 28 & !((10 & (!20 | 19)) | (!10 & !(!20 | 19)))) | (!(!20 | 19) & !28 & ((10 & (!20 | 19)) | (!10 & !(!20 | 19)))) | ((!20 | 19) & 28 & ((10 & (!20 | 19)) | (!10 & !(!20 | 19)))) | (!(!20 | 19) & 28 & ((10 & (!20 | 19)) | (!10 & !(!20 | 19))))) & 27 & ((9 & (!20 | 19)) | (!9 & !(!20 | 19))))) & 26 & !((8 & (!20 | 19)) | (!8 & !(!20 | 19)))) | (!((((!(!20 | 19) & 28 & !((10 & (!20 | 19)) | (!10 & !(!20 | 19)))) | (!(!20 | 19) & !28 & ((10 & (!20 | 19)) | (!10 & !(!20 | 19)))) | ((!20 | 19) & 28 & ((10 & (!20 | 19)) | (!10 & !(!20 | 19)))) | (!(!20 | 19) & 28 & ((10 & (!20 | 19)) | (!10 & !(!20 | 19))))) & 27 & !((9 & (!20 | 19)) | (!9 & !(!20 | 19)))) | (((!(!20 | 19) & 28 & !((10 & (!20 | 19)) | (!10 & !(!20 | 19)))) | (!(!20 | 19) & !28 & ((10 & (!20 | 19)) | (!10 & !(!20 | 19)))) | ((!20 | 19) & 28 & ((10 & (!20 | 19)) | (!10 & !(!20 | 19)))) | (!(!20 | 19) & 28 & ((10 & (!20 | 19)) | (!10 & !(!20 | 19))))) & !27 & ((9 & (!20 | 19)) | (!9 & !(!20 | 19)))) | (!((!(!20 | 19) & 28 & !((10 & (!20 | 19)) | (!10 & !(!20 | 19)))) | (!(!20 | 19) & !28 & ((10 & (!20 | 19)) | (!10 & !(!20 | 19)))) | ((!20 | 19) & 28 & ((10 & (!20 | 19)) | (!10 & !(!20 | 19)))) | (!(!20 | 19) & 28 & ((10 & (!20 | 19)) | (!10 & !(!20 | 19))))) & 27 & ((9 & (!20 | 19)) | (!9 & !(!20 | 19)))) | (((!(!20 | 19) & 28 & !((10 & (!20 | 19)) | (!10 & !(!20 | 19)))) | (!(!20 | 19) & !28 & ((10 & (!20 | 19)) | (!10 & !(!20 | 19)))) | ((!20 | 19) & 28 & ((10 & (!20 | 19)) | (!10 & !(!20 | 19)))) | (!(!20 | 19) & 28 & ((10 & (!20 | 19)) | (!10 & !(!20 | 19))))) & 27 & ((9 & (!20 | 19)) | (!9 & !(!20 | 19))))) & !26 & ((8 & (!20 | 19)) | (!8 & !(!20 | 19)))) | (((((!(!20 | 19) & 28 & !((10 & (!20 | 19)) | (!10 & !(!20 | 19)))) | (!(!20 | 19) & !28 & ((10 & (!20 | 19)) | (!10 & !(!20 | 19)))) | ((!20 | 19) & 28 & ((10 & (!20 | 19)) | (!10 & !(!20 | 19)))) | (!(!20 | 19) & 28 & ((10 & (!20 | 19)) | (!10 & !(!20 | 19))))) & 27 & !((9 & (!20 | 19)) | (!9 & !(!20 | 19)))) | (((!(!20 | 19) & 28 & !((10 & (!20 | 19)) | (!10 & !(!20 | 19)))) | (!(!20 | 19) & !28 & ((10 & (!20 | 19)) | (!10 & !(!20 | 19)))) | ((!20 | 19) & 28 & ((10 & (!20 | 19)) | (!10 & !(!20 | 19)))) | (!(!20 | 19) & 28 & ((10 & (!20 | 19)) | (!10 & !(!20 | 19))))) & !27 & ((9 & (!20 | 19)) | (!9 & !(!20 | 19)))) | (!((!(!20 | 19) & 28 & !((10 & (!20 | 19)) | (!10 & !(!20 | 19)))) | (!(!20 | 19) & !28 & ((10 & (!20 | 19)) | (!10 & !(!20 | 19)))) | ((!20 | 19) & 28 & ((10 & (!20 | 19)) | (!10 & !(!20 | 19)))) | (!(!20 | 19) & 28 & ((10 & (!20 | 19)) | (!10 & !(!20 | 19))))) & 27 & ((9 & (!20 | 19)) | (!9 & !(!20 | 19)))) | (((!(!20 | 19) & 28 & !((10 & (!20 | 19)) | (!10 & !(!20 | 19)))) | (!(!20 | 19) & !28 & ((10 & (!20 | 19)) | (!10 & !(!20 | 19)))) | ((!20 | 19) & 28 & ((10 & (!20 | 19)) | (!10 & !(!20 | 19)))) | (!(!20 | 19) & 28 & ((10 & (!20 | 19)) | (!10 & !(!20 | 19))))) & 27 & ((9 & (!20 | 19)) | (!9 & !(!20 | 19))))) & 26 & ((8 & (!20 | 19)) | (!8 & !(!20 | 19))))) & !19))",
        };
        /* clang-format on */

        for (const auto& f_str : test_cases)
        {
            auto f        = boolean_function::from_string(f_str);
            auto tmp_vars = f.get_variables();
            std::vector<std::string> ordered_variables(tmp_vars.begin(), tmp_vars.end());
            auto original_truth_table  = f.get_truth_table(ordered_variables);
            auto dnf                   = f.to_dnf();
            auto dnf_truth_table       = dnf.get_truth_table(ordered_variables);
            auto optimized             = f.optimize();
            auto optimized_truth_table = optimized.get_truth_table(ordered_variables);

            if (original_truth_table != dnf_truth_table)
            {
                EXPECT_TRUE(false) << "ERROR: DNF function does not match original function" << std::endl
                                   << "  original function:  " << f << std::endl
                                   << "  DNF of function:    " << dnf << std::endl
                                   << "  optimized function: " << optimized << std::endl;
            }

            if (original_truth_table != optimized_truth_table)
            {
                EXPECT_TRUE(false) << "ERROR: optimized function does not match original function" << std::endl
                                   << "  original function:  " << f << std::endl
                                   << "  DNF of function:    " << dnf << std::endl
                                   << "  optimized function: " << optimized << std::endl;
            }
        }
    }
>>>>>>> da033037

    TEST_END
}<|MERGE_RESOLUTION|>--- conflicted
+++ resolved
@@ -363,12 +363,69 @@
     TEST_END
 }
 
-/**
- * Testing the integrity and the logic of the to dnf function
- *
- * Functions: to_dnf, is_dnf
- */
-TEST_F(boolean_function_test, check_to_dnf){
+
+/**
+ * Test string parsing, dnf, and optimization for a collection of functions
+ *
+ * Functions: from_string, to_dnf, optimize
+ */
+TEST_F(boolean_function_test, check_test_vectors)
+{
+    TEST_START
+        {
+            /* clang-format off */
+            std::vector<std::string> test_cases = {
+                    "0",
+                    "1",
+                    "a",
+                    "a ^ a",
+                    "a | a",
+                    "a & a",
+                    "a ^ b",
+                    "a | b",
+                    "a & b",
+                    "!(((!8 & !(!(!19 | !20) & 26)) | (8 & !((!26 & !(!19 | !20)) | (26 & !(!19 | 20))))) & !(((((((!(!20 | 19) & 28 & !((10 & (!20 | 19)) | (!10 & !(!20 | 19)))) | (!(!20 | 19) & !28 & ((10 & (!20 | 19)) | (!10 & !(!20 | 19)))) | ((!20 | 19) & 28 & ((10 & (!20 | 19)) | (!10 & !(!20 | 19)))) | (!(!20 | 19) & 28 & ((10 & (!20 | 19)) | (!10 & !(!20 | 19))))) & 27 & !((9 & (!20 | 19)) | (!9 & !(!20 | 19)))) | (((!(!20 | 19) & 28 & !((10 & (!20 | 19)) | (!10 & !(!20 | 19)))) | (!(!20 | 19) & !28 & ((10 & (!20 | 19)) | (!10 & !(!20 | 19)))) | ((!20 | 19) & 28 & ((10 & (!20 | 19)) | (!10 & !(!20 | 19)))) | (!(!20 | 19) & 28 & ((10 & (!20 | 19)) | (!10 & !(!20 | 19))))) & !27 & ((9 & (!20 | 19)) | (!9 & !(!20 | 19)))) | (!((!(!20 | 19) & 28 & !((10 & (!20 | 19)) | (!10 & !(!20 | 19)))) | (!(!20 | 19) & !28 & ((10 & (!20 | 19)) | (!10 & !(!20 | 19)))) | ((!20 | 19) & 28 & ((10 & (!20 | 19)) | (!10 & !(!20 | 19)))) | (!(!20 | 19) & 28 & ((10 & (!20 | 19)) | (!10 & !(!20 | 19))))) & 27 & ((9 & (!20 | 19)) | (!9 & !(!20 | 19)))) | (((!(!20 | 19) & 28 & !((10 & (!20 | 19)) | (!10 & !(!20 | 19)))) | (!(!20 | 19) & !28 & ((10 & (!20 | 19)) | (!10 & !(!20 | 19)))) | ((!20 | 19) & 28 & ((10 & (!20 | 19)) | (!10 & !(!20 | 19)))) | (!(!20 | 19) & 28 & ((10 & (!20 | 19)) | (!10 & !(!20 | 19))))) & 27 & ((9 & (!20 | 19)) | (!9 & !(!20 | 19))))) & !26 & !((8 & (!20 | 19)) | (!8 & !(!20 | 19)))) | (!((((!(!20 | 19) & 28 & !((10 & (!20 | 19)) | (!10 & !(!20 | 19)))) | (!(!20 | 19) & !28 & ((10 & (!20 | 19)) | (!10 & !(!20 | 19)))) | ((!20 | 19) & 28 & ((10 & (!20 | 19)) | (!10 & !(!20 | 19)))) | (!(!20 | 19) & 28 & ((10 & (!20 | 19)) | (!10 & !(!20 | 19))))) & 27 & !((9 & (!20 | 19)) | (!9 & !(!20 | 19)))) | (((!(!20 | 19) & 28 & !((10 & (!20 | 19)) | (!10 & !(!20 | 19)))) | (!(!20 | 19) & !28 & ((10 & (!20 | 19)) | (!10 & !(!20 | 19)))) | ((!20 | 19) & 28 & ((10 & (!20 | 19)) | (!10 & !(!20 | 19)))) | (!(!20 | 19) & 28 & ((10 & (!20 | 19)) | (!10 & !(!20 | 19))))) & !27 & ((9 & (!20 | 19)) | (!9 & !(!20 | 19)))) | (!((!(!20 | 19) & 28 & !((10 & (!20 | 19)) | (!10 & !(!20 | 19)))) | (!(!20 | 19) & !28 & ((10 & (!20 | 19)) | (!10 & !(!20 | 19)))) | ((!20 | 19) & 28 & ((10 & (!20 | 19)) | (!10 & !(!20 | 19)))) | (!(!20 | 19) & 28 & ((10 & (!20 | 19)) | (!10 & !(!20 | 19))))) & 27 & ((9 & (!20 | 19)) | (!9 & !(!20 | 19)))) | (((!(!20 | 19) & 28 & !((10 & (!20 | 19)) | (!10 & !(!20 | 19)))) | (!(!20 | 19) & !28 & ((10 & (!20 | 19)) | (!10 & !(!20 | 19)))) | ((!20 | 19) & 28 & ((10 & (!20 | 19)) | (!10 & !(!20 | 19)))) | (!(!20 | 19) & 28 & ((10 & (!20 | 19)) | (!10 & !(!20 | 19))))) & 27 & ((9 & (!20 | 19)) | (!9 & !(!20 | 19))))) & 26 & !((8 & (!20 | 19)) | (!8 & !(!20 | 19)))) | (!((((!(!20 | 19) & 28 & !((10 & (!20 | 19)) | (!10 & !(!20 | 19)))) | (!(!20 | 19) & !28 & ((10 & (!20 | 19)) | (!10 & !(!20 | 19)))) | ((!20 | 19) & 28 & ((10 & (!20 | 19)) | (!10 & !(!20 | 19)))) | (!(!20 | 19) & 28 & ((10 & (!20 | 19)) | (!10 & !(!20 | 19))))) & 27 & !((9 & (!20 | 19)) | (!9 & !(!20 | 19)))) | (((!(!20 | 19) & 28 & !((10 & (!20 | 19)) | (!10 & !(!20 | 19)))) | (!(!20 | 19) & !28 & ((10 & (!20 | 19)) | (!10 & !(!20 | 19)))) | ((!20 | 19) & 28 & ((10 & (!20 | 19)) | (!10 & !(!20 | 19)))) | (!(!20 | 19) & 28 & ((10 & (!20 | 19)) | (!10 & !(!20 | 19))))) & !27 & ((9 & (!20 | 19)) | (!9 & !(!20 | 19)))) | (!((!(!20 | 19) & 28 & !((10 & (!20 | 19)) | (!10 & !(!20 | 19)))) | (!(!20 | 19) & !28 & ((10 & (!20 | 19)) | (!10 & !(!20 | 19)))) | ((!20 | 19) & 28 & ((10 & (!20 | 19)) | (!10 & !(!20 | 19)))) | (!(!20 | 19) & 28 & ((10 & (!20 | 19)) | (!10 & !(!20 | 19))))) & 27 & ((9 & (!20 | 19)) | (!9 & !(!20 | 19)))) | (((!(!20 | 19) & 28 & !((10 & (!20 | 19)) | (!10 & !(!20 | 19)))) | (!(!20 | 19) & !28 & ((10 & (!20 | 19)) | (!10 & !(!20 | 19)))) | ((!20 | 19) & 28 & ((10 & (!20 | 19)) | (!10 & !(!20 | 19)))) | (!(!20 | 19) & 28 & ((10 & (!20 | 19)) | (!10 & !(!20 | 19))))) & 27 & ((9 & (!20 | 19)) | (!9 & !(!20 | 19))))) & !26 & ((8 & (!20 | 19)) | (!8 & !(!20 | 19)))) | (((((!(!20 | 19) & 28 & !((10 & (!20 | 19)) | (!10 & !(!20 | 19)))) | (!(!20 | 19) & !28 & ((10 & (!20 | 19)) | (!10 & !(!20 | 19)))) | ((!20 | 19) & 28 & ((10 & (!20 | 19)) | (!10 & !(!20 | 19)))) | (!(!20 | 19) & 28 & ((10 & (!20 | 19)) | (!10 & !(!20 | 19))))) & 27 & !((9 & (!20 | 19)) | (!9 & !(!20 | 19)))) | (((!(!20 | 19) & 28 & !((10 & (!20 | 19)) | (!10 & !(!20 | 19)))) | (!(!20 | 19) & !28 & ((10 & (!20 | 19)) | (!10 & !(!20 | 19)))) | ((!20 | 19) & 28 & ((10 & (!20 | 19)) | (!10 & !(!20 | 19)))) | (!(!20 | 19) & 28 & ((10 & (!20 | 19)) | (!10 & !(!20 | 19))))) & !27 & ((9 & (!20 | 19)) | (!9 & !(!20 | 19)))) | (!((!(!20 | 19) & 28 & !((10 & (!20 | 19)) | (!10 & !(!20 | 19)))) | (!(!20 | 19) & !28 & ((10 & (!20 | 19)) | (!10 & !(!20 | 19)))) | ((!20 | 19) & 28 & ((10 & (!20 | 19)) | (!10 & !(!20 | 19)))) | (!(!20 | 19) & 28 & ((10 & (!20 | 19)) | (!10 & !(!20 | 19))))) & 27 & ((9 & (!20 | 19)) | (!9 & !(!20 | 19)))) | (((!(!20 | 19) & 28 & !((10 & (!20 | 19)) | (!10 & !(!20 | 19)))) | (!(!20 | 19) & !28 & ((10 & (!20 | 19)) | (!10 & !(!20 | 19)))) | ((!20 | 19) & 28 & ((10 & (!20 | 19)) | (!10 & !(!20 | 19)))) | (!(!20 | 19) & 28 & ((10 & (!20 | 19)) | (!10 & !(!20 | 19))))) & 27 & ((9 & (!20 | 19)) | (!9 & !(!20 | 19))))) & 26 & ((8 & (!20 | 19)) | (!8 & !(!20 | 19))))) & !19))",
+            };
+            /* clang-format on */
+
+            for (const auto& f_str : test_cases)
+            {
+                auto f        = boolean_function::from_string(f_str);
+                auto tmp_vars = f.get_variables();
+                std::vector<std::string> ordered_variables(tmp_vars.begin(), tmp_vars.end());
+                auto original_truth_table  = f.get_truth_table(ordered_variables);
+                auto dnf                   = f.to_dnf();
+                auto dnf_truth_table       = dnf.get_truth_table(ordered_variables);
+                auto optimized             = f.optimize();
+                auto optimized_truth_table = optimized.get_truth_table(ordered_variables);
+
+                if (original_truth_table != dnf_truth_table)
+                {
+                    EXPECT_TRUE(false) << "ERROR: DNF function does not match original function" << std::endl
+                                       << "  original function:  " << f << std::endl
+                                       << "  DNF of function:    " << dnf << std::endl
+                                       << "  optimized function: " << optimized << std::endl;
+                }
+
+                if (original_truth_table != optimized_truth_table)
+                {
+                    EXPECT_TRUE(false) << "ERROR: optimized function does not match original function" << std::endl
+                                       << "  original function:  " << f << std::endl
+                                       << "  DNF of function:    " << dnf << std::endl
+                                       << "  optimized function: " << optimized << std::endl;
+                }
+            }
+        }
+
+    TEST_END
+}
+
+/**
+ * Testing the substitution of variables
+ *
+ * Functions: substitute
+ */
+TEST_F(boolean_function_test, check_substitute) {
     TEST_START
         boolean_function empty_bf;
         boolean_function a("A");
@@ -379,56 +436,10 @@
         boolean_function _1(ONE);
         {
             // Convert a boolean function to dnf and check its integrity and its format
-            boolean_function bf = (!(a^b&c)|(b|c&_1))^((a&b) | (a|b|c))^c;
-            EXPECT_SEMANTICALLY_EQUAL(bf, bf.to_dnf());
-            EXPECT_FALSE(bf.is_dnf());
-            EXPECT_TRUE(bf.to_dnf().is_dnf());
-            for (char c : bf.to_dnf().to_string()){ // No XOR in a dnf
-                EXPECT_NE(c, '^');
-            }
-        }
-        {
-            // Test the is_dnf function for boolean functions that are in dnf
-            EXPECT_TRUE( ( (a & b & c)|(!a & b & c)|d ).is_dnf() );
-            EXPECT_TRUE( ( a & b | c ).is_dnf() );
-            EXPECT_TRUE( ( a & b ).is_dnf() );
-            EXPECT_TRUE( ( a | b ).is_dnf() );
-            EXPECT_TRUE( ( a ).is_dnf() );
-            EXPECT_TRUE( ( _0 ).is_dnf() );
-            EXPECT_TRUE( ( _1 ).is_dnf() );
-            EXPECT_TRUE( ( empty_bf ).is_dnf() );
-        }
-        {
-            // Test the is_dnf function for boolean functions that are NOT in dnf
-            EXPECT_FALSE( ( a^b ).is_dnf() );
-            EXPECT_FALSE( ( !(a & b) | c ).is_dnf() );      // <- fails
-            EXPECT_FALSE( ( a | (b & (c | d)) ).is_dnf() );
-
-        }
-
-    TEST_END
-}
-
-/**
- * Testing the substitution of variables
- *
- * Functions: substitute
- */
-TEST_F(boolean_function_test, check_substitute){
-    TEST_START
-        boolean_function empty_bf;
-        boolean_function a("A");
-        boolean_function b("B");
-        boolean_function c("C");
-        boolean_function d("D");
-        boolean_function _0(ZERO);
-        boolean_function _1(ONE);
-        {
-            // Convert a boolean function to dnf and check its integrity and its format
             boolean_function bf = a & c;
             boolean_function a_func = a | b;
             boolean_function new_bf = bf.substitute("A", a_func);
-            EXPECT_SEMANTICALLY_EQUAL(new_bf, ((a|b) & c));
+            EXPECT_SEMANTICALLY_EQUAL(new_bf, ((a | b) & c));
         }
         {
             // The boolean function is of type 'variable'
@@ -437,12 +448,9 @@
             boolean_function new_bf = bf.substitute("V", v_func);
             EXPECT_SEMANTICALLY_EQUAL(new_bf, v_func);
         }
-
-
-    TEST_END
-}
-
-<<<<<<< HEAD
+    TEST_END
+}
+
 /**
  * NOTE: Support of 0,1 ? Operator precedence depends on order?
  * Testing the creation of a boolean function by passing a string
@@ -471,7 +479,7 @@
         {
             // Testing the integrity of another function
             boolean_function bf = a&(b&c);
-            boolean_function bf_from_str = boolean_function::from_string("A(B&C))");
+            boolean_function bf_from_str = boolean_function::from_string("A(B&C)");
             EXPECT_SEMANTICALLY_EQUAL(bf, bf_from_str);
         }
         // Testing the operator precedence of the from_string function (assuming transitivity) (from high to low priority (C++): NOT > AND > XOR > OR)
@@ -520,69 +528,13 @@
         // Testing invalid inputs
         {
             // Wrong bracket usage
-            EXPECT_EQ( boolean_function::from_string("(A&(B|C"), empty_bf ); // <- fails
-            EXPECT_EQ( boolean_function::from_string("A&B)|C)"), empty_bf ); // <- fails
+            EXPECT_EQ( boolean_function::from_string("(A&(B|C"), _X );
+            EXPECT_EQ( boolean_function::from_string("A&B)|C)"), _X );
             // Empty string
             EXPECT_EQ( boolean_function::from_string(""), empty_bf ); // <- fails (empty != empty ?)
 
         }
 
-=======
-
-
-/**
- * Test string parsing, dnf, and optimization for a collection of functions
- *
- * Functions: from_string, to_dnf, optimize
- */
-TEST_F(boolean_function_test, check_test_vectors)
-{
-    TEST_START
-    {
-        /* clang-format off */
-        std::vector<std::string> test_cases = {
-            "0",
-            "1",
-            "a",
-            "a ^ a",
-            "a | a",
-            "a & a",
-            "a ^ b",
-            "a | b",
-            "a & b",
-            "!(((!8 & !(!(!19 | !20) & 26)) | (8 & !((!26 & !(!19 | !20)) | (26 & !(!19 | 20))))) & !(((((((!(!20 | 19) & 28 & !((10 & (!20 | 19)) | (!10 & !(!20 | 19)))) | (!(!20 | 19) & !28 & ((10 & (!20 | 19)) | (!10 & !(!20 | 19)))) | ((!20 | 19) & 28 & ((10 & (!20 | 19)) | (!10 & !(!20 | 19)))) | (!(!20 | 19) & 28 & ((10 & (!20 | 19)) | (!10 & !(!20 | 19))))) & 27 & !((9 & (!20 | 19)) | (!9 & !(!20 | 19)))) | (((!(!20 | 19) & 28 & !((10 & (!20 | 19)) | (!10 & !(!20 | 19)))) | (!(!20 | 19) & !28 & ((10 & (!20 | 19)) | (!10 & !(!20 | 19)))) | ((!20 | 19) & 28 & ((10 & (!20 | 19)) | (!10 & !(!20 | 19)))) | (!(!20 | 19) & 28 & ((10 & (!20 | 19)) | (!10 & !(!20 | 19))))) & !27 & ((9 & (!20 | 19)) | (!9 & !(!20 | 19)))) | (!((!(!20 | 19) & 28 & !((10 & (!20 | 19)) | (!10 & !(!20 | 19)))) | (!(!20 | 19) & !28 & ((10 & (!20 | 19)) | (!10 & !(!20 | 19)))) | ((!20 | 19) & 28 & ((10 & (!20 | 19)) | (!10 & !(!20 | 19)))) | (!(!20 | 19) & 28 & ((10 & (!20 | 19)) | (!10 & !(!20 | 19))))) & 27 & ((9 & (!20 | 19)) | (!9 & !(!20 | 19)))) | (((!(!20 | 19) & 28 & !((10 & (!20 | 19)) | (!10 & !(!20 | 19)))) | (!(!20 | 19) & !28 & ((10 & (!20 | 19)) | (!10 & !(!20 | 19)))) | ((!20 | 19) & 28 & ((10 & (!20 | 19)) | (!10 & !(!20 | 19)))) | (!(!20 | 19) & 28 & ((10 & (!20 | 19)) | (!10 & !(!20 | 19))))) & 27 & ((9 & (!20 | 19)) | (!9 & !(!20 | 19))))) & !26 & !((8 & (!20 | 19)) | (!8 & !(!20 | 19)))) | (!((((!(!20 | 19) & 28 & !((10 & (!20 | 19)) | (!10 & !(!20 | 19)))) | (!(!20 | 19) & !28 & ((10 & (!20 | 19)) | (!10 & !(!20 | 19)))) | ((!20 | 19) & 28 & ((10 & (!20 | 19)) | (!10 & !(!20 | 19)))) | (!(!20 | 19) & 28 & ((10 & (!20 | 19)) | (!10 & !(!20 | 19))))) & 27 & !((9 & (!20 | 19)) | (!9 & !(!20 | 19)))) | (((!(!20 | 19) & 28 & !((10 & (!20 | 19)) | (!10 & !(!20 | 19)))) | (!(!20 | 19) & !28 & ((10 & (!20 | 19)) | (!10 & !(!20 | 19)))) | ((!20 | 19) & 28 & ((10 & (!20 | 19)) | (!10 & !(!20 | 19)))) | (!(!20 | 19) & 28 & ((10 & (!20 | 19)) | (!10 & !(!20 | 19))))) & !27 & ((9 & (!20 | 19)) | (!9 & !(!20 | 19)))) | (!((!(!20 | 19) & 28 & !((10 & (!20 | 19)) | (!10 & !(!20 | 19)))) | (!(!20 | 19) & !28 & ((10 & (!20 | 19)) | (!10 & !(!20 | 19)))) | ((!20 | 19) & 28 & ((10 & (!20 | 19)) | (!10 & !(!20 | 19)))) | (!(!20 | 19) & 28 & ((10 & (!20 | 19)) | (!10 & !(!20 | 19))))) & 27 & ((9 & (!20 | 19)) | (!9 & !(!20 | 19)))) | (((!(!20 | 19) & 28 & !((10 & (!20 | 19)) | (!10 & !(!20 | 19)))) | (!(!20 | 19) & !28 & ((10 & (!20 | 19)) | (!10 & !(!20 | 19)))) | ((!20 | 19) & 28 & ((10 & (!20 | 19)) | (!10 & !(!20 | 19)))) | (!(!20 | 19) & 28 & ((10 & (!20 | 19)) | (!10 & !(!20 | 19))))) & 27 & ((9 & (!20 | 19)) | (!9 & !(!20 | 19))))) & 26 & !((8 & (!20 | 19)) | (!8 & !(!20 | 19)))) | (!((((!(!20 | 19) & 28 & !((10 & (!20 | 19)) | (!10 & !(!20 | 19)))) | (!(!20 | 19) & !28 & ((10 & (!20 | 19)) | (!10 & !(!20 | 19)))) | ((!20 | 19) & 28 & ((10 & (!20 | 19)) | (!10 & !(!20 | 19)))) | (!(!20 | 19) & 28 & ((10 & (!20 | 19)) | (!10 & !(!20 | 19))))) & 27 & !((9 & (!20 | 19)) | (!9 & !(!20 | 19)))) | (((!(!20 | 19) & 28 & !((10 & (!20 | 19)) | (!10 & !(!20 | 19)))) | (!(!20 | 19) & !28 & ((10 & (!20 | 19)) | (!10 & !(!20 | 19)))) | ((!20 | 19) & 28 & ((10 & (!20 | 19)) | (!10 & !(!20 | 19)))) | (!(!20 | 19) & 28 & ((10 & (!20 | 19)) | (!10 & !(!20 | 19))))) & !27 & ((9 & (!20 | 19)) | (!9 & !(!20 | 19)))) | (!((!(!20 | 19) & 28 & !((10 & (!20 | 19)) | (!10 & !(!20 | 19)))) | (!(!20 | 19) & !28 & ((10 & (!20 | 19)) | (!10 & !(!20 | 19)))) | ((!20 | 19) & 28 & ((10 & (!20 | 19)) | (!10 & !(!20 | 19)))) | (!(!20 | 19) & 28 & ((10 & (!20 | 19)) | (!10 & !(!20 | 19))))) & 27 & ((9 & (!20 | 19)) | (!9 & !(!20 | 19)))) | (((!(!20 | 19) & 28 & !((10 & (!20 | 19)) | (!10 & !(!20 | 19)))) | (!(!20 | 19) & !28 & ((10 & (!20 | 19)) | (!10 & !(!20 | 19)))) | ((!20 | 19) & 28 & ((10 & (!20 | 19)) | (!10 & !(!20 | 19)))) | (!(!20 | 19) & 28 & ((10 & (!20 | 19)) | (!10 & !(!20 | 19))))) & 27 & ((9 & (!20 | 19)) | (!9 & !(!20 | 19))))) & !26 & ((8 & (!20 | 19)) | (!8 & !(!20 | 19)))) | (((((!(!20 | 19) & 28 & !((10 & (!20 | 19)) | (!10 & !(!20 | 19)))) | (!(!20 | 19) & !28 & ((10 & (!20 | 19)) | (!10 & !(!20 | 19)))) | ((!20 | 19) & 28 & ((10 & (!20 | 19)) | (!10 & !(!20 | 19)))) | (!(!20 | 19) & 28 & ((10 & (!20 | 19)) | (!10 & !(!20 | 19))))) & 27 & !((9 & (!20 | 19)) | (!9 & !(!20 | 19)))) | (((!(!20 | 19) & 28 & !((10 & (!20 | 19)) | (!10 & !(!20 | 19)))) | (!(!20 | 19) & !28 & ((10 & (!20 | 19)) | (!10 & !(!20 | 19)))) | ((!20 | 19) & 28 & ((10 & (!20 | 19)) | (!10 & !(!20 | 19)))) | (!(!20 | 19) & 28 & ((10 & (!20 | 19)) | (!10 & !(!20 | 19))))) & !27 & ((9 & (!20 | 19)) | (!9 & !(!20 | 19)))) | (!((!(!20 | 19) & 28 & !((10 & (!20 | 19)) | (!10 & !(!20 | 19)))) | (!(!20 | 19) & !28 & ((10 & (!20 | 19)) | (!10 & !(!20 | 19)))) | ((!20 | 19) & 28 & ((10 & (!20 | 19)) | (!10 & !(!20 | 19)))) | (!(!20 | 19) & 28 & ((10 & (!20 | 19)) | (!10 & !(!20 | 19))))) & 27 & ((9 & (!20 | 19)) | (!9 & !(!20 | 19)))) | (((!(!20 | 19) & 28 & !((10 & (!20 | 19)) | (!10 & !(!20 | 19)))) | (!(!20 | 19) & !28 & ((10 & (!20 | 19)) | (!10 & !(!20 | 19)))) | ((!20 | 19) & 28 & ((10 & (!20 | 19)) | (!10 & !(!20 | 19)))) | (!(!20 | 19) & 28 & ((10 & (!20 | 19)) | (!10 & !(!20 | 19))))) & 27 & ((9 & (!20 | 19)) | (!9 & !(!20 | 19))))) & 26 & ((8 & (!20 | 19)) | (!8 & !(!20 | 19))))) & !19))",
-        };
-        /* clang-format on */
-
-        for (const auto& f_str : test_cases)
-        {
-            auto f        = boolean_function::from_string(f_str);
-            auto tmp_vars = f.get_variables();
-            std::vector<std::string> ordered_variables(tmp_vars.begin(), tmp_vars.end());
-            auto original_truth_table  = f.get_truth_table(ordered_variables);
-            auto dnf                   = f.to_dnf();
-            auto dnf_truth_table       = dnf.get_truth_table(ordered_variables);
-            auto optimized             = f.optimize();
-            auto optimized_truth_table = optimized.get_truth_table(ordered_variables);
-
-            if (original_truth_table != dnf_truth_table)
-            {
-                EXPECT_TRUE(false) << "ERROR: DNF function does not match original function" << std::endl
-                                   << "  original function:  " << f << std::endl
-                                   << "  DNF of function:    " << dnf << std::endl
-                                   << "  optimized function: " << optimized << std::endl;
-            }
-
-            if (original_truth_table != optimized_truth_table)
-            {
-                EXPECT_TRUE(false) << "ERROR: optimized function does not match original function" << std::endl
-                                   << "  original function:  " << f << std::endl
-                                   << "  DNF of function:    " << dnf << std::endl
-                                   << "  optimized function: " << optimized << std::endl;
-            }
-        }
-    }
->>>>>>> da033037
-
-    TEST_END
-}+
+    TEST_END
+}
