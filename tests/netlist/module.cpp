--- conflicted
+++ resolved
@@ -173,7 +173,7 @@
             std::shared_ptr<netlist> nl = create_empty_netlist();
             std::shared_ptr<module> m_0 = nl->create_module(MIN_MODULE_ID+0, "test_module", nl->get_top_module());
             std::shared_ptr<gate> gate_0 = nl->create_gate(MIN_GATE_ID+0, "INV", "gate_0");
-            m_0->insert_gate(gate_0);
+            m_0->assign_gate(gate_0);
 
             EXPECT_TRUE(m_0->contains_gate(gate_0));
         }
@@ -192,7 +192,7 @@
             std::shared_ptr<module> submodule = nl->create_module(MIN_MODULE_ID+1, "test_module", m_0);
             ASSERT_NE(submodule, nullptr);
             std::shared_ptr<gate> gate_0 = nl->create_gate(MIN_GATE_ID+0, "INV", "gate_0");
-            submodule->insert_gate(gate_0);
+            submodule->assign_gate(gate_0);
 
             EXPECT_FALSE(m_0->contains_gate(gate_0));
         }
@@ -203,7 +203,7 @@
             std::shared_ptr<module> submodule = nl->create_module(MIN_MODULE_ID+1, "test_module", m_0);
             ASSERT_NE(submodule, nullptr);
             std::shared_ptr<gate> gate_0 = nl->create_gate(MIN_GATE_ID+0, "INV", "gate_0");
-            submodule->insert_gate(gate_0);
+            submodule->assign_gate(gate_0);
 
             EXPECT_TRUE(m_0->contains_gate(gate_0, true));
         }
@@ -214,9 +214,8 @@
  * Testing the addition of gates to the module. Verify the addition by call the
  * get_gates function and the contains_gate function
  *
- * Functions: insert_gate
- */
-<<<<<<< HEAD
+ * Functions: assign_gate
+ */
 TEST_F(module_test, check_insert_gate){
     TEST_START
         {
@@ -229,8 +228,8 @@
 
             // Add gate_0 and gate_1 to a module
             std::shared_ptr<module> test_module = nl->create_module(MIN_MODULE_ID+0, "test module", nl->get_top_module());
-            test_module->insert_gate(gate_0);
-            test_module->insert_gate(gate_1);
+            test_module->assign_gate(gate_0);
+            test_module->assign_gate(gate_1);
 
             std::set<std::shared_ptr<gate>> expRes = {gate_0, gate_1};
 
@@ -247,8 +246,8 @@
 
             // Add gate_0 twice
             std::shared_ptr<module> test_module = nl->create_module(MIN_MODULE_ID+0, "test module", nl->get_top_module());
-            test_module->insert_gate(gate_0);
-            test_module->insert_gate(gate_0);
+            test_module->assign_gate(gate_0);
+            test_module->assign_gate(gate_0);
 
             std::set<std::shared_ptr<gate>> expRes = {
                 gate_0,
@@ -265,11 +264,11 @@
 
             std::shared_ptr<module> test_module = nl->create_module(MIN_MODULE_ID+0, "test module", nl->get_top_module());
             std::shared_ptr<module> submodule = nl->create_module(MIN_MODULE_ID+1, "submodule", test_module);
-            submodule->insert_gate(gate_0);
+            submodule->assign_gate(gate_0);
             ASSERT_TRUE(submodule->contains_gate(gate_0));
             ASSERT_FALSE(test_module->contains_gate(gate_0));
 
-            test_module->insert_gate(gate_0);
+            test_module->assign_gate(gate_0);
 
             std::set<std::shared_ptr<gate>> expRes = {
                     gate_0
@@ -285,7 +284,7 @@
             NO_COUT_TEST_BLOCK;
             std::shared_ptr<netlist> nl = create_empty_netlist();
             std::shared_ptr<module> test_module = nl->create_module(MIN_MODULE_ID+0, "test module", nl->get_top_module());
-            test_module->insert_gate(nullptr);
+            test_module->assign_gate(nullptr);
             EXPECT_TRUE(test_module->get_gates().empty());
         }
     TEST_END
@@ -303,7 +302,7 @@
             std::shared_ptr<netlist> nl = create_empty_netlist();
             std::shared_ptr<module> m_0 = nl->create_module(MIN_MODULE_ID+0, "test_module", nl->get_top_module());
             std::shared_ptr<gate> gate_0 = nl->create_gate(MIN_GATE_ID+0, "INV", "gate_0");
-            m_0->insert_gate(gate_0);
+            m_0->assign_gate(gate_0);
 
             ASSERT_TRUE(m_0->contains_gate(gate_0));
             m_0->remove_gate(gate_0);
@@ -316,7 +315,7 @@
             std::shared_ptr<module> m_0 = nl->create_module(MIN_MODULE_ID+0, "test_module", nl->get_top_module());
             std::shared_ptr<module> m_other = nl->create_module(MIN_MODULE_ID+1, "other_test_module", nl->get_top_module());
             std::shared_ptr<gate> gate_0 = nl->create_gate(MIN_GATE_ID+0, "INV", "gate_0");
-            m_other->insert_gate(gate_0);
+            m_other->assign_gate(gate_0);
 
             m_0->remove_gate(gate_0);
             EXPECT_FALSE(m_0->contains_gate(gate_0));
@@ -358,7 +357,7 @@
             std::shared_ptr<netlist> nl = create_empty_netlist();
             std::shared_ptr<module> m_0 = nl->create_module(MIN_MODULE_ID+0, "test_module", nl->get_top_module());
             std::shared_ptr<gate> gate_123 = nl->create_gate(MIN_GATE_ID+123, "INV", "gate_123");
-            m_0->insert_gate(gate_123);
+            m_0->assign_gate(gate_123);
 
             ASSERT_TRUE(m_0->contains_gate(gate_123));
             EXPECT_EQ(m_0->get_gate_by_id(MIN_GATE_ID+123), gate_123);
@@ -369,7 +368,7 @@
             std::shared_ptr<module> m_0 = nl->create_module(MIN_MODULE_ID+0, "test_module", nl->get_top_module());
             std::shared_ptr<module> submodule = nl->create_module(MIN_MODULE_ID+1, "other_module", m_0);
             std::shared_ptr<gate> gate_123 = nl->create_gate(MIN_GATE_ID+123, "INV", "gate_123");
-            submodule->insert_gate(gate_123);
+            submodule->assign_gate(gate_123);
 
             EXPECT_EQ(m_0->get_gate_by_id(MIN_GATE_ID+123), nullptr);
         }
@@ -379,59 +378,11 @@
             std::shared_ptr<module> m_0 = nl->create_module(MIN_MODULE_ID+0, "test_module", nl->get_top_module());
             std::shared_ptr<module> submodule = nl->create_module(MIN_MODULE_ID+1, "other_module", m_0);
             std::shared_ptr<gate> gate_123 = nl->create_gate(MIN_GATE_ID+123, "INV", "gate_123");
-            submodule->insert_gate(gate_123);
+            submodule->assign_gate(gate_123);
 
             EXPECT_EQ(m_0->get_gate_by_id(MIN_GATE_ID+123, true), gate_123);
         }
     TEST_END
-=======
-TEST_F(module_test, check_create_gate){TEST_START{// Add some gates to the module
-                                                     std::shared_ptr<netlist> nl = create_empty_netlist(0);
-    std::shared_ptr<gate> gate_0 = nl->create_gate(1, "INV", "gate_0");
-    std::shared_ptr<gate> gate_1 = nl->create_gate(2, "INV", "gate_1");
-    // this gate is not part of the module
-    std::shared_ptr<gate> gate_not_in_sm = nl->create_gate(3, "INV", "gate_not_in_sm");
-
-    // Add gate_0 and gate_1 to a module
-    std::shared_ptr<module> sm = nl->create_module(2, "test module", nl->get_top_module());
-            sm->assign_gate(gate_0);
-            sm->assign_gate(gate_1);
-
-    std::set<std::shared_ptr<gate>> expRes = {gate_0, gate_1};
-
-    EXPECT_EQ(sm->get_gates(), expRes);
-    EXPECT_TRUE(sm->contains_gate(gate_0));
-    EXPECT_TRUE(sm->contains_gate(gate_1));
-    EXPECT_FALSE(sm->contains_gate(gate_not_in_sm));
-}
-{
-    // Add the same gate twice to the module
-    NO_COUT_TEST_BLOCK;
-    std::shared_ptr<netlist> nl  = create_empty_netlist(0);
-    std::shared_ptr<gate> gate_0 = nl->create_gate(1, "INV", "gate_0");
-
-    // Add gate_0 twice
-    std::shared_ptr<module> sm = nl->create_module(2, "test module", nl->get_top_module());
-    sm->assign_gate(gate_0);
-    sm->assign_gate(gate_0);
-
-    std::set<std::shared_ptr<gate>> expRes = {
-        gate_0,
-    };
-
-    EXPECT_EQ(sm->get_gates(), expRes);
-    EXPECT_TRUE(sm->contains_gate(gate_0));
-}
-
-// NEGATIVE
-{
-    // Gate is a nullptr
-    NO_COUT_TEST_BLOCK;
-    std::shared_ptr<netlist> nl = create_empty_netlist(0);
-    std::shared_ptr<module> sm = nl->create_module(2, "test module", nl->get_top_module());
-    sm->assign_gate(nullptr);
-    EXPECT_TRUE(sm->get_gates().empty());
->>>>>>> 18c21e40
 }
 
 /**
@@ -447,7 +398,7 @@
             std::shared_ptr<netlist> nl = create_empty_netlist();
             std::shared_ptr<module> m_0 = nl->create_module(MIN_MODULE_ID+0, "test_module", nl->get_top_module());
             std::shared_ptr<net> net_0 = nl->create_net(MIN_NET_ID+0, "net_0");
-            m_0->insert_net(net_0);
+            m_0->assign_net(net_0);
 
             EXPECT_TRUE(m_0->contains_net(net_0));
         }
@@ -466,7 +417,7 @@
             std::shared_ptr<module> submodule = nl->create_module(MIN_MODULE_ID+1, "test_module", m_0);
             ASSERT_NE(submodule, nullptr);
             std::shared_ptr<net> net_0 = nl->create_net(MIN_NET_ID+0, "net_0");
-            submodule->insert_net(net_0);
+            submodule->assign_net(net_0);
 
             EXPECT_FALSE(m_0->contains_net(net_0));
         }
@@ -477,7 +428,7 @@
             std::shared_ptr<module> submodule = nl->create_module(MIN_MODULE_ID+1, "test_module", m_0);
             ASSERT_NE(submodule, nullptr);
             std::shared_ptr<net> net_0 = nl->create_net(MIN_NET_ID+0, "net_0");
-            submodule->insert_net(net_0);
+            submodule->assign_net(net_0);
 
             EXPECT_TRUE(m_0->contains_net(net_0, true));
         }
@@ -488,9 +439,8 @@
  * Testing the addition of nets to the module. Verify the addition by call the
  * get_nets function and the contains_net and get_nets function
  *
- * Functions: insert_net
- */
-<<<<<<< HEAD
+ * Functions: assign_net
+ */
 TEST_F(module_test, check_insert_net){
     TEST_START
         {
@@ -503,8 +453,8 @@
 
             // Add net_0 and net_1 to a module
             std::shared_ptr<module> test_module = nl->create_module(MIN_MODULE_ID+1, "test module", nl->get_top_module());
-            test_module->insert_net(net_0);
-            test_module->insert_net(net_1);
+            test_module->assign_net(net_0);
+            test_module->assign_net(net_1);
 
             std::set<std::shared_ptr<net>> expRes = {net_0, net_1};
 
@@ -518,8 +468,8 @@
 
             // Add net_0 twice
             std::shared_ptr<module> test_module = nl->create_module(MIN_MODULE_ID+0, "test module", nl->get_top_module());
-            test_module->insert_net(net_0);
-            test_module->insert_net(net_0);
+            test_module->assign_net(net_0);
+            test_module->assign_net(net_0);
 
             std::set<std::shared_ptr<net>> expRes = {
                 net_0,
@@ -536,11 +486,11 @@
 
             std::shared_ptr<module> test_module = nl->create_module(MIN_MODULE_ID+0, "test module", nl->get_top_module());
             std::shared_ptr<module> submodule = nl->create_module(MIN_MODULE_ID+1, "submodule", test_module);
-            submodule->insert_net(net_0);
+            submodule->assign_net(net_0);
             ASSERT_TRUE(submodule->contains_net(net_0));
             ASSERT_FALSE(test_module->contains_net(net_0));
 
-            test_module->insert_net(net_0);
+            test_module->assign_net(net_0);
 
             std::set<std::shared_ptr<net>> expRes = {
                     net_0
@@ -556,73 +506,11 @@
             NO_COUT_TEST_BLOCK;
             std::shared_ptr<netlist> nl   = create_empty_netlist();
             std::shared_ptr<module> test_module = nl->create_module(MIN_MODULE_ID+0, "test module", nl->get_top_module());
-            test_module->insert_net(nullptr);
+            test_module->assign_net(nullptr);
             EXPECT_TRUE(test_module->get_nets().empty());
         }
 
         TEST_END
-=======
-TEST_F(module_test, check_create_net){TEST_START{// Add some nets to the module
-                                                    std::shared_ptr<netlist> nl = create_empty_netlist(0);
-    std::shared_ptr<net> net_0 = nl->create_net(1, "net_0");
-    std::shared_ptr<net> net_1 = nl->create_net(2, "net_1");
-    // this net is not part of the module
-    std::shared_ptr<net> net_not_in_sm = nl->create_net(3, "net_not_in_sm");
-
-    // Add net_0 and net_1 to a module
-    std::shared_ptr<module> sm = nl->create_module(2, "test module", nl->get_top_module());
-            sm->assign_net(net_0);
-            sm->assign_net(net_1);
-
-    std::set<std::shared_ptr<net>> expRes = {net_0, net_1};
-
-    EXPECT_EQ(sm->get_nets(), expRes);
-    EXPECT_TRUE(sm->contains_net(net_0));
-    EXPECT_TRUE(sm->contains_net(net_1));
-    EXPECT_FALSE(sm->contains_net(net_not_in_sm));
-}
-{
-    NO_COUT_TEST_BLOCK;
-    // Add the same net twice to the module
-    std::shared_ptr<netlist> nl = create_empty_netlist(0);
-    std::shared_ptr<net> net_0  = nl->create_net(1, "net_0");
-
-    // Add net_0 twice
-    std::shared_ptr<module> sm = nl->create_module(2, "test module", nl->get_top_module());
-    sm->assign_net(net_0);
-    sm->assign_net(net_0);
-
-    std::set<std::shared_ptr<net>> expRes = {
-        net_0,
-    };
-
-    EXPECT_EQ(sm->get_nets(), expRes);
-    EXPECT_TRUE(sm->contains_net(net_0));
-}
-
-// NEGATIVE
-{
-    // Net is a nullptr
-    NO_COUT_TEST_BLOCK;
-    std::shared_ptr<netlist> nl   = create_empty_netlist(0);
-    std::shared_ptr<module> sm = nl->create_module(2, "test module", nl->get_top_module());
-    sm->assign_net(nullptr);
-    EXPECT_TRUE(sm->get_nets().empty());
-}
-/*{
-            // net is not part of the same netlist TODO: Requirements?
-            NO_COUT_TEST_BLOCK;
-            std::shared_ptr<netlist> nl = create_empty_netlist(0);
-            std::shared_ptr<netlist> other_nl = create_empty_netlist(1);
-            std::shared_ptr<net> net_0(new net(other_nl, 0, "net_0"));
-            other_nl->create_net(net_0);
-
-            std::shared_ptr<module> sm = nl->create_module(2, "test module", nl->get_top_module());
-            EXPECT_FALSE(sm->assign_net(net_0));
-            EXPECT_TRUE(sm->get_nets().empty());
-        }*/
-TEST_END
->>>>>>> 18c21e40
 }
 
 /**
@@ -637,7 +525,7 @@
             std::shared_ptr<netlist> nl = create_empty_netlist();
             std::shared_ptr<module> m_0 = nl->create_module(MIN_MODULE_ID+0, "test_module", nl->get_top_module());
             std::shared_ptr<net> net_0 = nl->create_net(MIN_NET_ID+0, "net_0");
-            m_0->insert_net(net_0);
+            m_0->assign_net(net_0);
 
             ASSERT_TRUE(m_0->contains_net(net_0));
             m_0->remove_net(net_0);
@@ -650,7 +538,7 @@
             std::shared_ptr<module> m_0 = nl->create_module(MIN_MODULE_ID+0, "test_module", nl->get_top_module());
             std::shared_ptr<module> m_other = nl->create_module(MIN_MODULE_ID+1, "other_test_module", nl->get_top_module());
             std::shared_ptr<net> net_0 = nl->create_net(MIN_NET_ID+0, "net_0");
-            m_other->insert_net(net_0);
+            m_other->assign_net(net_0);
 
             m_0->remove_net(net_0);
             EXPECT_FALSE(m_0->contains_net(net_0));
@@ -664,7 +552,6 @@
             std::shared_ptr<net> net_0 = nl->create_net(MIN_NET_ID+0, "net_0");
             std::shared_ptr<module> tm =  nl->get_top_module();
 
-<<<<<<< HEAD
             ASSERT_TRUE(tm->contains_net(net_0));
             tm->remove_net(net_0);
             EXPECT_TRUE(tm->contains_net(net_0));
@@ -674,10 +561,6 @@
             NO_COUT_TEST_BLOCK;
             std::shared_ptr<netlist> nl = create_empty_netlist();
             std::shared_ptr<module> m_0 = nl->create_module(MIN_MODULE_ID+0, "test_module", nl->get_top_module());
-=======
-    std::shared_ptr<module> sm = nl->create_module(2, "test module", nl->get_top_module());
-            sm->assign_gate(gate_0);
->>>>>>> 18c21e40
 
             m_0->remove_net(nullptr);
         }
@@ -697,7 +580,7 @@
             std::shared_ptr<netlist> nl = create_empty_netlist();
             std::shared_ptr<module> m_0 = nl->create_module(MIN_MODULE_ID+0, "test_module", nl->get_top_module());
             std::shared_ptr<net> net_123 = nl->create_net(MIN_NET_ID+123, "net_123");
-            m_0->insert_net(net_123);
+            m_0->assign_net(net_123);
 
             ASSERT_TRUE(m_0->contains_net(net_123));
             EXPECT_EQ(m_0->get_net_by_id(MIN_NET_ID+123), net_123);
@@ -708,7 +591,7 @@
             std::shared_ptr<module> m_0 = nl->create_module(MIN_MODULE_ID+0, "test_module", nl->get_top_module());
             std::shared_ptr<module> submodule = nl->create_module(MIN_MODULE_ID+1, "other_module", m_0);
             std::shared_ptr<net> net_123 = nl->create_net(MIN_NET_ID+123, "net_123");
-            submodule->insert_net(net_123);
+            submodule->assign_net(net_123);
 
             EXPECT_EQ(m_0->get_net_by_id(MIN_NET_ID+123), nullptr);
         }
@@ -718,7 +601,7 @@
             std::shared_ptr<module> m_0 = nl->create_module(MIN_MODULE_ID+0, "test_module", nl->get_top_module());
             std::shared_ptr<module> submodule = nl->create_module(MIN_MODULE_ID+1, "other_module", m_0);
             std::shared_ptr<net> net_123 = nl->create_net(MIN_NET_ID+123, "net_123");
-            submodule->insert_net(net_123);
+            submodule->assign_net(net_123);
 
             EXPECT_EQ(m_0->get_net_by_id(MIN_NET_ID+123, true), net_123);
         }
@@ -879,13 +762,12 @@
         // Create the module
         std::shared_ptr<module> test_module = nl->create_module(MIN_MODULE_ID+0, "test_module", nl->get_top_module());
         for(auto g : std::set<std::shared_ptr<gate>>({gate_0, gate_1, gate_2, gate_3})){
-            test_module->insert_gate(g);
+            test_module->assign_gate(g);
         }
         for(auto n : std::set<std::shared_ptr<net>>({net_g_0, net_0_g, net_1_2, net_4_1_2, net_2_3_5})){
-            test_module->insert_net(n);
-        }
-
-<<<<<<< HEAD
+            test_module->assign_net(n);
+        }
+
         {
             // Get input nets of the test module (no name filter)
             std::set<std::shared_ptr<net>> exp_result = {net_g_0, net_4_1_2};
@@ -906,10 +788,6 @@
             std::set<std::shared_ptr<net>> exp_result = {net_2_3_5};
             EXPECT_EQ(test_module->get_output_nets("name_1"), exp_result);
         }
-=======
-    std::shared_ptr<module> sm = nl->create_module(2, "test module", nl->get_top_module());
-            sm->assign_net(net_0);
->>>>>>> 18c21e40
 
     TEST_END
 }
