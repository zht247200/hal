--- conflicted
+++ resolved
@@ -265,66 +265,6 @@
  * Functions: delete_gate
  */
 TEST_F(netlist_test, check_delete_gate){
-<<<<<<< HEAD
-TEST_START
-    // POSITIVE
-{
-    // Add and delete an unconnected gate in a normal way
-    std::shared_ptr<netlist> nl = create_empty_netlist();
-    std::shared_ptr<gate> g_0 = nl->create_gate(MIN_GATE_ID+0, "INV", "gate_0");
-    bool suc                  = nl->delete_gate(g_0);
-    EXPECT_TRUE(suc);
-    EXPECT_FALSE(nl->is_gate_in_netlist(g_0));
-}
-{
-    // Delete a gate, which is connected to some in and output nets.
-    // The nets source and destination should be updated
-    std::shared_ptr<netlist> nl  = create_example_netlist();
-    std::shared_ptr<gate> gate_0 = nl->get_gate_by_id(MIN_GATE_ID+0);
-    bool suc                     = nl->delete_gate(gate_0);
-    EXPECT_TRUE(suc);
-    NO_COUT_TEST_BLOCK;
-    EXPECT_FALSE(nl->get_net_by_id(MIN_NET_ID+30)->is_a_dst(get_endpoint(gate_0, "I0")));
-    EXPECT_FALSE(nl->get_net_by_id(MIN_NET_ID+20)->is_a_dst(get_endpoint(gate_0, "I1")));
-    EXPECT_EQ(nl->get_net_by_id(MIN_NET_ID+045)->get_src(), get_endpoint(nullptr, ""));
-}
-{
-    // Add and delete global_gnd gate
-    std::shared_ptr<netlist> nl = create_empty_netlist();
-    std::shared_ptr<gate> g_0   = nl->create_gate(MIN_GATE_ID+0, "GND", "gate_0");
-    nl->mark_gnd_gate(g_0);
-    bool suc = nl->delete_gate(g_0);
-    EXPECT_TRUE(suc);
-    EXPECT_FALSE(nl->is_gate_in_netlist(g_0));
-    EXPECT_TRUE(nl->get_gnd_gates().empty());
-}
-{
-    // Add and delete global_vcc gate
-    std::shared_ptr<netlist> nl = create_empty_netlist();
-    std::shared_ptr<gate> g_0   = nl->create_gate(MIN_GATE_ID+0, "VCC", "gate_0");
-    nl->mark_vcc_gate(g_0);
-    bool suc = nl->delete_gate(g_0);
-    EXPECT_TRUE(suc);
-    EXPECT_FALSE(nl->is_gate_in_netlist(g_0));
-    EXPECT_TRUE(nl->get_vcc_gates().empty());
-}
-// NEGATIVE
-{
-    // Try to delete a nullptr
-    NO_COUT_TEST_BLOCK;
-    std::shared_ptr<netlist> nl = create_empty_netlist();
-    bool suc                    = nl->delete_gate(nullptr);
-    EXPECT_FALSE(suc);
-}
-{
-    // Try to delete a gate which is not part of the netlist
-    NO_COUT_TEST_BLOCK;
-    std::shared_ptr<netlist> nl = create_empty_netlist();
-    std::shared_ptr<gate> g_0   = nl->create_gate(MIN_GATE_ID+0, "INV", "gate_0");
-    bool suc                    = nl->delete_gate(g_0);
-    EXPECT_TRUE(suc);
-}
-=======
     TEST_START
         // POSITIVE
         {
@@ -383,7 +323,6 @@
             bool suc                    = nl->delete_gate(g_0);
             EXPECT_TRUE(suc);
         }
->>>>>>> e3b01159
 
     TEST_END
 }
@@ -500,27 +439,27 @@
 
 /**
  * Testing the addition and deletion of global vcc and global gnd gates. The success is
- * verified via the functions get_vcc_gates, get_gnd_gates,
- * is_vcc_gate, is_gnd_gate
- *
- * Functions: mark_vcc_gate, mark_gnd_gate, is_vcc_gate
- *           ,is_gnd_gate, get_vcc_gates, get_gnd_gates
- */
-TEST_F(netlist_test, check_mark_vcc_gate){
+ * verified via the functions get_global_vcc_gates, get_global_gnd_gates,
+ * is_global_vcc_gate, is_global_gnd_gate
+ *
+ * Functions: mark_global_vcc_gate, mark_global_gnd_gate, is_global_vcc_gate
+ *           ,is_global_gnd_gate, get_global_vcc_gates, get_global_gnd_gates
+ */
+TEST_F(netlist_test, check_mark_global_vcc_gate){
     TEST_START
         {
             // Add a global vcc gate which wasn't added to the netlist before and unmark it after
             std::shared_ptr<netlist> nl = create_empty_netlist();
 
             std::shared_ptr<gate> vcc_gate = nl->create_gate(MIN_GATE_ID+0, "VCC", "gate_vcc");
-            bool suc_mark                       = nl->mark_vcc_gate(vcc_gate);
+            bool suc_mark                       = nl->mark_global_vcc_gate(vcc_gate);
             EXPECT_TRUE(suc_mark);
-            EXPECT_TRUE(nl->is_vcc_gate(vcc_gate));
-            EXPECT_EQ(nl->get_vcc_gates(), std::set<std::shared_ptr<gate>>({vcc_gate}));
-
-            bool suc_unmark = nl->unmark_vcc_gate(vcc_gate);
+            EXPECT_TRUE(nl->is_global_vcc_gate(vcc_gate));
+            EXPECT_EQ(nl->get_global_vcc_gates(), std::set<std::shared_ptr<gate>>({vcc_gate}));
+
+            bool suc_unmark = nl->unmark_global_vcc_gate(vcc_gate);
             EXPECT_TRUE(suc_unmark);
-            EXPECT_FALSE(nl->is_vcc_gate(vcc_gate));
+            EXPECT_FALSE(nl->is_global_vcc_gate(vcc_gate));
         }
 
         {
@@ -528,36 +467,36 @@
             std::shared_ptr<netlist> nl = create_empty_netlist();
 
             std::shared_ptr<gate> gnd_gate = nl->create_gate(MIN_GATE_ID+0, "GND", "gate_gnd");
-            bool suc_mark                       = nl->mark_gnd_gate(gnd_gate);
+            bool suc_mark                       = nl->mark_global_gnd_gate(gnd_gate);
             EXPECT_TRUE(suc_mark);
-            EXPECT_TRUE(nl->is_gnd_gate(gnd_gate));
-            EXPECT_EQ(nl->get_gnd_gates(), std::set<std::shared_ptr<gate>>({gnd_gate}));
-
-            bool suc_unmark = nl->unmark_gnd_gate(gnd_gate);
+            EXPECT_TRUE(nl->is_global_gnd_gate(gnd_gate));
+            EXPECT_EQ(nl->get_global_gnd_gates(), std::set<std::shared_ptr<gate>>({gnd_gate}));
+
+            bool suc_unmark = nl->unmark_global_gnd_gate(gnd_gate);
             EXPECT_TRUE(suc_unmark);
-            EXPECT_FALSE(nl->is_gnd_gate(gnd_gate));
+            EXPECT_FALSE(nl->is_global_gnd_gate(gnd_gate));
         }
         {
             // Add the same global vcc gate twice
             std::shared_ptr<netlist> nl = create_empty_netlist();
 
             std::shared_ptr<gate> vcc_gate = nl->create_gate(MIN_GATE_ID+0, "VCC", "gate_vcc");
-            nl->mark_vcc_gate(vcc_gate);
-            bool suc = nl->mark_vcc_gate(vcc_gate);
-            EXPECT_TRUE(suc);
-            EXPECT_TRUE(nl->is_vcc_gate(vcc_gate));
-            EXPECT_EQ(nl->get_vcc_gates(), std::set<std::shared_ptr<gate>>({vcc_gate}));
+            nl->mark_global_vcc_gate(vcc_gate);
+            bool suc = nl->mark_global_vcc_gate(vcc_gate);
+            EXPECT_TRUE(suc);
+            EXPECT_TRUE(nl->is_global_vcc_gate(vcc_gate));
+            EXPECT_EQ(nl->get_global_vcc_gates(), std::set<std::shared_ptr<gate>>({vcc_gate}));
         }
         {
             // Add the same global gnd gate twice
             std::shared_ptr<netlist> nl = create_empty_netlist();
 
             std::shared_ptr<gate> gnd_gate = nl->create_gate(MIN_GATE_ID+0, "GND", "gate_gnd");
-            nl->mark_gnd_gate(gnd_gate);
-            bool suc = nl->mark_gnd_gate(gnd_gate);
-            EXPECT_TRUE(suc);
-            EXPECT_TRUE(nl->is_gnd_gate(gnd_gate));
-            EXPECT_EQ(nl->get_gnd_gates(), std::set<std::shared_ptr<gate>>({gnd_gate}));
+            nl->mark_global_gnd_gate(gnd_gate);
+            bool suc = nl->mark_global_gnd_gate(gnd_gate);
+            EXPECT_TRUE(suc);
+            EXPECT_TRUE(nl->is_global_gnd_gate(gnd_gate));
+            EXPECT_EQ(nl->get_global_gnd_gates(), std::set<std::shared_ptr<gate>>({gnd_gate}));
         }
 
         // NEGATIVE
@@ -568,7 +507,7 @@
             std::shared_ptr<netlist> nl_other = create_empty_netlist();
             std::shared_ptr<gate> gnd_gate  = nl_other->create_gate(MIN_GATE_ID+0, "GND", "gate_0");
 
-            bool suc = nl->mark_gnd_gate(gnd_gate);
+            bool suc = nl->mark_global_gnd_gate(gnd_gate);
 
             EXPECT_FALSE(suc);
         }
@@ -579,7 +518,7 @@
             std::shared_ptr<netlist> nl_other = create_empty_netlist();
             std::shared_ptr<gate> vcc_gate  = nl_other->create_gate(MIN_GATE_ID+0, "VCC", "gate_0");
 
-            bool suc = nl->mark_vcc_gate(vcc_gate);
+            bool suc = nl->mark_global_vcc_gate(vcc_gate);
 
             EXPECT_FALSE(suc);
         }
@@ -589,11 +528,11 @@
             std::shared_ptr<netlist> nl = create_empty_netlist();
             std::shared_ptr<netlist> nl_other = create_empty_netlist();
             std::shared_ptr<gate> gnd_gate  = nl_other->create_gate(MIN_GATE_ID+0, "GND", "gate_0");
-            nl_other->mark_gnd_gate(gnd_gate);
-
-            nl->unmark_gnd_gate(gnd_gate);
-
-            EXPECT_TRUE(nl_other->is_gnd_gate(gnd_gate));
+            nl_other->mark_global_gnd_gate(gnd_gate);
+
+            nl->unmark_global_gnd_gate(gnd_gate);
+
+            EXPECT_TRUE(nl_other->is_global_gnd_gate(gnd_gate));
         }
         {
             // Unmark a global_vcc gate, which is not part of the netlist (part of another netlist)
@@ -601,11 +540,11 @@
             std::shared_ptr<netlist> nl = create_empty_netlist();
             std::shared_ptr<netlist> nl_other = create_empty_netlist();
             std::shared_ptr<gate> vcc_gate  = nl_other->create_gate(MIN_GATE_ID+0, "VCC", "gate_0");
-            nl_other->mark_vcc_gate(vcc_gate);
-
-            nl->unmark_vcc_gate(vcc_gate);
-
-            EXPECT_TRUE(nl_other->is_vcc_gate(vcc_gate));
+            nl_other->mark_global_vcc_gate(vcc_gate);
+
+            nl->unmark_global_vcc_gate(vcc_gate);
+
+            EXPECT_TRUE(nl_other->is_global_vcc_gate(vcc_gate));
         }
 
     TEST_END
