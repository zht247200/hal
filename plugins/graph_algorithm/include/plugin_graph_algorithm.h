--- conflicted
+++ resolved
@@ -3,10 +3,6 @@
 
 #include "core/interface_base.h"
 
-<<<<<<< HEAD
-#include <hal_bdd.h>
-=======
->>>>>>> ddc8bf8e
 #include <igraph/igraph.h>
 
 /* forward declaration */
@@ -49,7 +45,7 @@
      * Returns map of community-IDs to communities running the spinglass clustering.
      *
      * @param[in] nl - Netlist (internally transformed to di-graph)
-     * @param[in] spin - 
+     * @param[in] spin -
      * @returns A map of community-IDs to sets of gates belonging to the communities
      */
     std::map<int, std::set<std::shared_ptr<gate>>> get_communities_spinglass(std::shared_ptr<netlist> const nl, u32 const spins);
@@ -58,7 +54,7 @@
      * Returns map of community-IDs to communities running the fast greedy clustering from igraph.
      *
      * @param[in] nl - Netlist (internally transformed to di-graph)
-     * @param[in] spin - 
+     * @param[in] spin -
      * @returns A map of community-IDs to sets of gates belonging to the communities
      */
     std::map<int, std::set<std::shared_ptr<gate>>> get_communities_fast_greedy(std::shared_ptr<netlist> const nl);
@@ -67,7 +63,7 @@
      * Returns map of community-IDs to communities running the multilevel clustering from igraph.
      *
      * @param[in] nl - Netlist (internally transformed to di-graph)
-     * @param[in] spin - 
+     * @param[in] spin -
      * @returns A map of community-IDs to sets of gates belonging to the communities
      */
     std::map<int, std::set<std::shared_ptr<gate>>> get_communities_multilevel(std::shared_ptr<netlist> nl);
@@ -103,20 +99,6 @@
     std::map<std::shared_ptr<gate>, std::tuple<std::vector<std::shared_ptr<gate>>, int>> get_dijkstra_shortest_paths(const std::shared_ptr<gate> g);
 
     /**
-<<<<<<< HEAD
-      * Returns the BDD representation for a part of netlist.
-      *
-      * @param[in] nl - Netlist
-      * @param[in] gates - Set of gates defining the submodule for which the BDDs are determined
-      * @param[in] input_net_to_ids - Map of submodule input net ids (variable definition X0, X1, ...), if empty the function determines the variable assignment and returns it.
-      * @returns A tuple of a map of submodule input net to ids (variable definition X0, X1, ...) and a map of submodule output net to BDDs (function defintion f1(x0, ..., x_n), f2(x0, ... x_n), ...).
-      */
-    std::tuple<std::map<std::shared_ptr<net>, int>, std::map<std::shared_ptr<net>, std::shared_ptr<bdd>>>
-        get_bdds(std::shared_ptr<netlist> const nl, const std::set<std::shared_ptr<gate>> gates, const std::map<std::shared_ptr<net>, int> input_net_to_ids = std::map<std::shared_ptr<net>, int>());
-    
-    /**
-=======
->>>>>>> ddc8bf8e
      * Returns a graph cut for a specific gate and depth.
      *
      * @param[in] nl - Netlist (internally transformed to di-graph)
